--- conflicted
+++ resolved
@@ -231,12 +231,9 @@
         raft_msg_flush_interval: ReadableDuration::micros(250),
         check_leader_lease_interval: ReadableDuration::millis(123),
         renew_leader_lease_advance_duration: ReadableDuration::millis(456),
-<<<<<<< HEAD
         applys_memory_ratio: 0f64,
-=======
         reactive_memory_lock_tick_interval: ReadableDuration::millis(566),
         reactive_memory_lock_timeout_tick: 8,
->>>>>>> 75a92f66
     };
     value.pd = PdConfig::new(vec!["example.com:443".to_owned()]);
     let titan_cf_config = TitanCfConfig {
