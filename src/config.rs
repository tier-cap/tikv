--- conflicted
+++ resolved
@@ -5228,27 +5228,6 @@
             cfg.raft_store.region_split_check_diff().0,
             default_region_split_check_diff + 1
         );
-<<<<<<< HEAD
-=======
-
-        // Test validating memory_usage_limit when it's greater than max.
-        cfg.memory_usage_limit = Some(ReadableSize(SysQuota::memory_limit_in_bytes() * 2));
-        assert!(cfg.validate().is_err());
-
-        // Test memory_usage_limit is based on block cache size if it's not configured.
-        cfg.memory_usage_limit = None;
-        cfg.storage.block_cache.capacity = Some(ReadableSize(3 * GIB));
-        assert!(cfg.validate().is_ok());
-        assert_eq!(cfg.memory_usage_limit.unwrap(), ReadableSize(5 * GIB));
-
-        // Test memory_usage_limit will fallback to system memory capacity with huge
-        // block cache.
-        cfg.memory_usage_limit = None;
-        let system = SysQuota::memory_limit_in_bytes();
-        cfg.storage.block_cache.capacity = Some(ReadableSize(system * 3 / 4));
-        assert!(cfg.validate().is_ok());
-        assert_eq!(cfg.memory_usage_limit.unwrap(), ReadableSize(system));
->>>>>>> 4fb09c36
     }
 
     #[test]
