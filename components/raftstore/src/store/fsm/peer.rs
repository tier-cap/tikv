--- conflicted
+++ resolved
@@ -1828,7 +1828,7 @@
         // follower will clean it as soon as applied.
         if self.fsm.peer.is_leader()
             && self.ctx.need_reclaim_entry_cache
-            && !self.fsm.peer.get_store().cache_is_empty()
+            && !self.fsm.peer.get_store().is_entry_cache_empty()
         {
             self.register_entry_cache_evict_tick();
         }
@@ -5017,17 +5017,7 @@
         self.fsm
             .peer
             .mut_store()
-<<<<<<< HEAD
-            .maybe_gc_cache(alive_cache_idx, applied_idx);
-=======
             .compact_entry_cache(std::cmp::min(alive_cache_idx, applied_idx + 1));
-        if needs_evict_entry_cache(self.ctx.cfg.evict_cache_on_memory_ratio) {
-            self.fsm.peer.mut_store().evict_entry_cache(true);
-            if !self.fsm.peer.get_store().is_entry_cache_empty() {
-                self.register_entry_cache_evict_tick();
-            }
-        }
->>>>>>> 8778b114
 
         let mut compact_idx = if force_compact && replicated_idx > first_idx {
             replicated_idx
@@ -5091,15 +5081,9 @@
 
     fn on_entry_cache_evict_tick(&mut self) {
         fail_point!("on_entry_cache_evict_tick", |_| {});
-<<<<<<< HEAD
         // call evict directly here, no need to recheck the memory usage condition.
         self.fsm.peer.evict_cache(self.ctx);
 
-=======
-        if needs_evict_entry_cache(self.ctx.cfg.evict_cache_on_memory_ratio) {
-            self.fsm.peer.mut_store().evict_entry_cache(true);
-        }
->>>>>>> 8778b114
         let mut _usage = 0;
         if memory_usage_reaches_high_water(&mut _usage)
             && !self.fsm.peer.get_store().is_entry_cache_empty()
