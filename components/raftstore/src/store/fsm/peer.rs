--- conflicted
+++ resolved
@@ -2494,14 +2494,10 @@
                 self.on_hibernate_response(msg.get_from_peer());
             }
             ExtraMessageType::MsgRejectRaftLogCausedByMemoryUsage => {
-<<<<<<< HEAD
                 self.fsm
                     .peer
                     .raft_group
                     .report_unreachable(msg.get_from_peer().get_id());
-=======
-                unimplemented!()
->>>>>>> c287b777
             }
         }
     }
