// Copyright 2016 TiKV Project Authors. Licensed under Apache-2.0.

use std::{cmp::min, collections::HashMap, sync::Arc, time::Duration, u64};

use batch_system::Config as BatchSystemConfig;
use engine_traits::{perf_level_serde, PerfLevel};
use lazy_static::lazy_static;
use online_config::{ConfigChange, ConfigManager, ConfigValue, OnlineConfig};
use prometheus::register_gauge_vec;
use serde::{Deserialize, Serialize};
use serde_with::with_prefix;
use tikv_util::{
    box_err,
    config::{ReadableDuration, ReadableSize, VersionTrack},
    error, info,
    sys::SysQuota,
    warn,
    worker::Scheduler,
};
use time::Duration as TimeDuration;

use super::worker::{RaftStoreBatchComponent, RefreshConfigTask};
use crate::Result;

lazy_static! {
    pub static ref CONFIG_RAFTSTORE_GAUGE: prometheus::GaugeVec = register_gauge_vec!(
        "tikv_config_raftstore",
        "Config information of raftstore",
        &["name"]
    )
    .unwrap();
}

with_prefix!(prefix_apply "apply-");
with_prefix!(prefix_store "store-");
#[derive(Clone, Debug, Serialize, Deserialize, PartialEq, OnlineConfig)]
#[serde(default)]
#[serde(rename_all = "kebab-case")]
pub struct Config {
    // minimizes disruption when a partitioned node rejoins the cluster by using a two phase
    // election.
    #[online_config(skip)]
    pub prevote: bool,
    #[online_config(skip)]
    pub raftdb_path: String,

    // store capacity. 0 means no limit.
    #[online_config(skip)]
    pub capacity: ReadableSize,

    // raft_base_tick_interval is a base tick interval (ms).
    #[online_config(hidden)]
    pub raft_base_tick_interval: ReadableDuration,
    #[online_config(hidden)]
    pub raft_heartbeat_ticks: usize,
    #[online_config(hidden)]
    pub raft_election_timeout_ticks: usize,
    #[online_config(hidden)]
    pub raft_min_election_timeout_ticks: usize,
    #[online_config(hidden)]
    pub raft_max_election_timeout_ticks: usize,
    pub raft_max_size_per_msg: ReadableSize,
    pub raft_max_inflight_msgs: usize,
    // When the entry exceed the max size, reject to propose it.
    pub raft_entry_max_size: ReadableSize,

    // Interval to compact unnecessary raft log.
    pub raft_log_compact_sync_interval: ReadableDuration,
    // Interval to gc unnecessary raft log.
    pub raft_log_gc_tick_interval: ReadableDuration,
    // A threshold to gc stale raft log, must >= 1.
    pub raft_log_gc_threshold: u64,
    // When entry count exceed this value, gc will be forced trigger.
    pub raft_log_gc_count_limit: Option<u64>,
    // When the approximate size of raft log entries exceed this value,
    // gc will be forced trigger.
    pub raft_log_gc_size_limit: Option<ReadableSize>,
    // Old Raft logs could be reserved if `raft_log_gc_threshold` is not reached.
    // GC them after ticks `raft_log_reserve_max_ticks` times.
    #[doc(hidden)]
    #[online_config(hidden)]
    pub raft_log_reserve_max_ticks: usize,
    // Old logs in Raft engine needs to be purged peridically.
    pub raft_engine_purge_interval: ReadableDuration,
    // When a peer is not responding for this time, leader will not keep entry cache for it.
    pub raft_entry_cache_life_time: ReadableDuration,
    // when memory insufficient, shile some peer hearbeat missing for this time,
    // leader will not keep entry cache for it.
    pub raft_entry_cache_reclaim_time: ReadableDuration,
    // Deprecated! The configuration has no effect.
    // They are preserved for compatibility check.
    // When a peer is newly added, reject transferring leader to the peer for a while.
    #[doc(hidden)]
    #[serde(skip_serializing)]
    #[online_config(skip)]
    pub raft_reject_transfer_leader_duration: ReadableDuration,

    // Interval (ms) to check region whether need to be split or not.
    pub split_region_check_tick_interval: ReadableDuration,
    /// When size change of region exceed the diff since last check, it
    /// will be checked again whether it should be split.
    pub region_split_check_diff: Option<ReadableSize>,
    /// Interval (ms) to check whether start compaction for a region.
    pub region_compact_check_interval: ReadableDuration,
    /// Number of regions for each time checking.
    pub region_compact_check_step: u64,
    /// Minimum number of tombstones to trigger manual compaction.
    pub region_compact_min_tombstones: u64,
    /// Minimum percentage of tombstones to trigger manual compaction.
    /// Should between 1 and 100.
    pub region_compact_tombstones_percent: u64,
    pub pd_heartbeat_tick_interval: ReadableDuration,
    pub pd_store_heartbeat_tick_interval: ReadableDuration,
    pub snap_mgr_gc_tick_interval: ReadableDuration,
    pub snap_gc_timeout: ReadableDuration,
    pub lock_cf_compact_interval: ReadableDuration,
    pub lock_cf_compact_bytes_threshold: ReadableSize,

    #[online_config(skip)]
    pub notify_capacity: usize,
    pub messages_per_tick: usize,

    /// When a peer is not active for max_peer_down_duration,
    /// the peer is considered to be down and is reported to PD.
    pub max_peer_down_duration: ReadableDuration,

    /// If the leader of a peer is missing for longer than
    /// max_leader_missing_duration, the peer would ask pd to confirm
    /// whether it is valid in any region. If the peer is stale and is not
    /// valid in any region, it will destroy itself.
    pub max_leader_missing_duration: ReadableDuration,
    /// Similar to the max_leader_missing_duration, instead it will log warnings
    /// and try to alert monitoring systems, if there is any.
    pub abnormal_leader_missing_duration: ReadableDuration,
    pub peer_stale_state_check_interval: ReadableDuration,

    #[online_config(hidden)]
    pub leader_transfer_max_log_lag: u64,

    #[online_config(skip)]
    pub snap_apply_batch_size: ReadableSize,

    // Interval (ms) to check region whether the data is consistent.
    pub consistency_check_interval: ReadableDuration,

    #[online_config(hidden)]
    pub report_region_flow_interval: ReadableDuration,

    // The lease provided by a successfully proposed and applied entry.
    pub raft_store_max_leader_lease: ReadableDuration,

    // Interval of scheduling a tick to check the leader lease.
    // It will be set to raft_store_max_leader_lease/4 by default.
    pub check_leader_lease_interval: ReadableDuration,

    // Check if leader lease will expire at `current_time + renew_leader_lease_advance_duration`.
    // It will be set to raft_store_max_leader_lease/4 by default.
    pub renew_leader_lease_advance_duration: ReadableDuration,

    // Right region derive origin region id when split.
    #[online_config(hidden)]
    pub right_derive_when_split: bool,

    /// This setting can only ensure conf remove will not be proposed by the
    /// peer being removed. But it can't guarantee the remove is applied
    /// when the target is not leader. That means we always need to check if
    /// it's working as expected when a leader applies a self-remove conf
    /// change. Keep the configuration only for convenient test.
    #[cfg(any(test, feature = "testexport"))]
    pub allow_remove_leader: bool,

    /// Max log gap allowed to propose merge.
    #[online_config(hidden)]
    pub merge_max_log_gap: u64,
    /// Interval to re-propose merge.
    pub merge_check_tick_interval: ReadableDuration,

    #[online_config(hidden)]
    pub use_delete_range: bool,

    #[online_config(skip)]
    pub snap_generator_pool_size: usize,

    pub cleanup_import_sst_interval: ReadableDuration,

    /// Maximum size of every local read task batch.
    pub local_read_batch_size: u64,

    #[online_config(submodule)]
    #[serde(flatten, with = "prefix_apply")]
    pub apply_batch_system: BatchSystemConfig,

    #[online_config(submodule)]
    #[serde(flatten, with = "prefix_store")]
    pub store_batch_system: BatchSystemConfig,

    /// If it is 0, it means io tasks are handled in store threads.
    #[online_config(skip)]
    pub store_io_pool_size: usize,

    #[online_config(skip)]
    pub store_io_notify_capacity: usize,

    #[online_config(skip)]
    pub future_poll_size: usize,
    #[online_config(skip)]
    pub hibernate_regions: bool,
    #[doc(hidden)]
    #[online_config(hidden)]
    pub dev_assert: bool,
    #[online_config(hidden)]
    pub apply_yield_duration: ReadableDuration,

    #[serde(with = "perf_level_serde")]
    #[online_config(skip)]
    pub perf_level: PerfLevel,

    #[doc(hidden)]
    #[online_config(skip)]
<<<<<<< HEAD
    /// When TiKV memory usage reaches `memory_usage_high_water` it will try to limit memory
    /// increasing. For raftstore layer entries that have been applied will be evicted from
    /// entry cache as soon as possible, if they utilize memory more than
    /// `evict_cache_on_memory_ratio` * total.
    /// Set it to 0 can disable cache evict. By default it's 0.15. The recommended
    /// configuration values for different memory specifications are as follows:
    /// total memory    suggested value
    ///     (0,  32]         0.15
    ///     (32, 128]        0.20
    ///     (128, )          0.25
    /// Too huge value will not always get a better performance.
=======
    /// Disable this feature by set to 0, logic will be removed in other pr.
    /// When TiKV memory usage reaches `memory_usage_high_water` it will try to
    /// limit memory increasing. For raftstore layer entries will be evicted
    /// from entry cache, if they utilize memory more than
    /// `evict_cache_on_memory_ratio` * total.
    ///
    /// Set it to 0 can disable cache evict.
    // By default it's 0.2. So for different system memory capacity, cache evict happens:
    // * system=8G,  memory_usage_limit=6G,  evict=1.2G
    // * system=16G, memory_usage_limit=12G, evict=2.4G
    // * system=32G, memory_usage_limit=24G, evict=4.8G
>>>>>>> 8778b114
    pub evict_cache_on_memory_ratio: f64,

    pub cmd_batch: bool,

    /// When the count of concurrent ready exceeds this value, command will not
    /// be proposed until the previous ready has been persisted.
    /// If `cmd_batch` is 0, this config will have no effect.
    /// If it is 0, it means no limit.
    pub cmd_batch_concurrent_ready_max_count: usize,

    /// When the size of raft db writebatch exceeds this value, write will be
    /// triggered.
    pub raft_write_size_limit: ReadableSize,

    pub waterfall_metrics: bool,

    pub io_reschedule_concurrent_max_count: usize,
    pub io_reschedule_hotpot_duration: ReadableDuration,

    // Deprecated! Batch is done in raft client.
    #[doc(hidden)]
    #[serde(skip_serializing)]
    #[online_config(skip)]
    pub raft_msg_flush_interval: ReadableDuration,

    // Deprecated! These configuration has been moved to Coprocessor.
    // They are preserved for compatibility check.
    #[doc(hidden)]
    #[serde(skip_serializing)]
    #[online_config(skip)]
    pub region_max_size: ReadableSize,
    #[doc(hidden)]
    #[serde(skip_serializing)]
    #[online_config(skip)]
    pub region_split_size: ReadableSize,
    // Deprecated! The time to clean stale peer safely can be decided based on RocksDB snapshot
    // sequence number.
    #[doc(hidden)]
    #[serde(skip_serializing)]
    #[online_config(skip)]
    pub clean_stale_peer_delay: ReadableDuration,

    // Interval to inspect the latency of raftstore for slow store detection.
    pub inspect_interval: ReadableDuration,

    // Interval to report min resolved ts, if it is zero, it means disabled.
    pub report_min_resolved_ts_interval: ReadableDuration,

    /// Interval to check whether to reactivate in-memory pessimistic lock after
    /// being disabled before transferring leader.
    pub reactive_memory_lock_tick_interval: ReadableDuration,
    /// Max tick count before reactivating in-memory pessimistic lock.
    pub reactive_memory_lock_timeout_tick: usize,
    // Interval of scheduling a tick to report region buckets.
    pub report_region_buckets_tick_interval: ReadableDuration,

    #[doc(hidden)]
    pub max_snapshot_file_raw_size: ReadableSize,
}

impl Default for Config {
    fn default() -> Config {
        Config {
            prevote: true,
            raftdb_path: String::new(),
            capacity: ReadableSize(0),
            raft_base_tick_interval: ReadableDuration::secs(1),
            raft_heartbeat_ticks: 2,
            raft_election_timeout_ticks: 10,
            raft_min_election_timeout_ticks: 0,
            raft_max_election_timeout_ticks: 0,
            raft_max_size_per_msg: ReadableSize::mb(1),
            raft_max_inflight_msgs: 256,
            raft_entry_max_size: ReadableSize::mb(8),
            raft_log_compact_sync_interval: ReadableDuration::secs(2),
            raft_log_gc_tick_interval: ReadableDuration::secs(3),
            raft_log_gc_threshold: 50,
            raft_log_gc_count_limit: None,
            raft_log_gc_size_limit: None,
            raft_log_reserve_max_ticks: 6,
            raft_engine_purge_interval: ReadableDuration::secs(10),
            raft_entry_cache_life_time: ReadableDuration::secs(30),
            raft_entry_cache_reclaim_time: ReadableDuration::secs(5),
            raft_reject_transfer_leader_duration: ReadableDuration::secs(3),
            split_region_check_tick_interval: ReadableDuration::secs(10),
            region_split_check_diff: None,
            region_compact_check_interval: ReadableDuration::minutes(5),
            region_compact_check_step: 100,
            region_compact_min_tombstones: 10000,
            region_compact_tombstones_percent: 30,
            pd_heartbeat_tick_interval: ReadableDuration::minutes(1),
            pd_store_heartbeat_tick_interval: ReadableDuration::secs(10),
            notify_capacity: 40960,
            snap_mgr_gc_tick_interval: ReadableDuration::minutes(1),
            snap_gc_timeout: ReadableDuration::hours(4),
            messages_per_tick: 4096,
            max_peer_down_duration: ReadableDuration::minutes(10),
            max_leader_missing_duration: ReadableDuration::hours(2),
            abnormal_leader_missing_duration: ReadableDuration::minutes(10),
            peer_stale_state_check_interval: ReadableDuration::minutes(5),
            leader_transfer_max_log_lag: 128,
            snap_apply_batch_size: ReadableSize::mb(10),
            lock_cf_compact_interval: ReadableDuration::minutes(10),
            lock_cf_compact_bytes_threshold: ReadableSize::mb(256),
            // Disable consistency check by default as it will hurt performance.
            // We should turn on this only in our tests.
            consistency_check_interval: ReadableDuration::secs(0),
            report_region_flow_interval: ReadableDuration::minutes(1),
            raft_store_max_leader_lease: ReadableDuration::secs(9),
            right_derive_when_split: true,
            #[cfg(any(test, feature = "testexport"))]
            allow_remove_leader: false,
            merge_max_log_gap: 10,
            merge_check_tick_interval: ReadableDuration::secs(2),
            use_delete_range: false,
            snap_generator_pool_size: 2,
            cleanup_import_sst_interval: ReadableDuration::minutes(10),
            local_read_batch_size: 1024,
            apply_batch_system: BatchSystemConfig::default(),
            store_batch_system: BatchSystemConfig::default(),
            store_io_pool_size: 0,
            store_io_notify_capacity: 40960,
            future_poll_size: 1,
            hibernate_regions: true,
            dev_assert: false,
            apply_yield_duration: ReadableDuration::millis(500),
            perf_level: PerfLevel::Uninitialized,
            evict_cache_on_memory_ratio: 0.15,
            cmd_batch: true,
            cmd_batch_concurrent_ready_max_count: 1,
            raft_write_size_limit: ReadableSize::mb(1),
            waterfall_metrics: true,
            io_reschedule_concurrent_max_count: 4,
            io_reschedule_hotpot_duration: ReadableDuration::secs(5),
            raft_msg_flush_interval: ReadableDuration::micros(250),
            reactive_memory_lock_tick_interval: ReadableDuration::secs(2),
            reactive_memory_lock_timeout_tick: 5,

            // They are preserved for compatibility check.
            region_max_size: ReadableSize(0),
            region_split_size: ReadableSize(0),
            clean_stale_peer_delay: ReadableDuration::minutes(0),
            inspect_interval: ReadableDuration::millis(500),
            report_min_resolved_ts_interval: ReadableDuration::millis(0),
            check_leader_lease_interval: ReadableDuration::secs(0),
            renew_leader_lease_advance_duration: ReadableDuration::secs(0),
            report_region_buckets_tick_interval: ReadableDuration::secs(10),
            max_snapshot_file_raw_size: ReadableSize::mb(100),
        }
    }
}

impl Config {
    pub fn new() -> Config {
        Config::default()
    }

    pub fn raft_store_max_leader_lease(&self) -> TimeDuration {
        TimeDuration::from_std(self.raft_store_max_leader_lease.0).unwrap()
    }

    pub fn raft_base_tick_interval(&self) -> TimeDuration {
        TimeDuration::from_std(self.raft_base_tick_interval.0).unwrap()
    }

    pub fn raft_heartbeat_interval(&self) -> Duration {
        self.raft_base_tick_interval.0 * self.raft_heartbeat_ticks as u32
    }

    pub fn check_leader_lease_interval(&self) -> TimeDuration {
        TimeDuration::from_std(self.check_leader_lease_interval.0).unwrap()
    }

    pub fn renew_leader_lease_advance_duration(&self) -> TimeDuration {
        TimeDuration::from_std(self.renew_leader_lease_advance_duration.0).unwrap()
    }

    pub fn raft_log_gc_count_limit(&self) -> u64 {
        self.raft_log_gc_count_limit.unwrap()
    }

    pub fn raft_log_gc_size_limit(&self) -> ReadableSize {
        self.raft_log_gc_size_limit.unwrap()
    }

    pub fn region_split_check_diff(&self) -> ReadableSize {
        self.region_split_check_diff.unwrap()
    }

    #[cfg(any(test, feature = "testexport"))]
    pub fn allow_remove_leader(&self) -> bool {
        self.allow_remove_leader
    }

    #[cfg(not(any(test, feature = "testexport")))]
    pub fn allow_remove_leader(&self) -> bool {
        false
    }

    pub fn validate(
        &mut self,
        region_split_size: ReadableSize,
        enable_region_bucket: bool,
        region_bucket_size: ReadableSize,
    ) -> Result<()> {
        if self.raft_heartbeat_ticks == 0 {
            return Err(box_err!("heartbeat tick must greater than 0"));
        }

        if self.raft_election_timeout_ticks != 10 {
            warn!(
                "Election timeout ticks needs to be same across all the cluster, \
                 otherwise it may lead to inconsistency."
            );
        }

        if self.raft_election_timeout_ticks <= self.raft_heartbeat_ticks {
            return Err(box_err!(
                "election tick must be greater than heartbeat tick"
            ));
        }

        if self.raft_min_election_timeout_ticks == 0 {
            self.raft_min_election_timeout_ticks = self.raft_election_timeout_ticks;
        }

        if self.raft_max_election_timeout_ticks == 0 {
            self.raft_max_election_timeout_ticks = self.raft_election_timeout_ticks * 2;
        }

        if self.raft_min_election_timeout_ticks < self.raft_election_timeout_ticks
            || self.raft_min_election_timeout_ticks >= self.raft_max_election_timeout_ticks
        {
            return Err(box_err!(
                "invalid timeout range [{}, {}) for timeout {}",
                self.raft_min_election_timeout_ticks,
                self.raft_max_election_timeout_ticks,
                self.raft_election_timeout_ticks
            ));
        }

        // The adjustment of this value is related to the number of regions, usually
        // 16384 is already a large enough value
        if self.raft_max_inflight_msgs == 0 || self.raft_max_inflight_msgs > 16384 {
            return Err(box_err!(
                "raft max inflight msgs should be greater than 0 and less than or equal to 16384"
            ));
        }

        if self.raft_max_size_per_msg.0 == 0 || self.raft_max_size_per_msg.0 > ReadableSize::gb(3).0
        {
            return Err(box_err!(
                "raft max size per message should be greater than 0 and less than or equal to 3GiB"
            ));
        }

        if self.raft_entry_max_size.0 == 0 || self.raft_entry_max_size.0 > ReadableSize::gb(3).0 {
            return Err(box_err!(
                "raft entry max size should be greater than 0 and less than or equal to 3GiB"
            ));
        }

        if self.raft_log_gc_threshold < 1 {
            return Err(box_err!(
                "raft log gc threshold must >= 1, not {}",
                self.raft_log_gc_threshold
            ));
        }

        let election_timeout =
            self.raft_base_tick_interval.as_millis() * self.raft_election_timeout_ticks as u64;
        let lease = self.raft_store_max_leader_lease.as_millis() as u64;
        if election_timeout < lease {
            return Err(box_err!(
                "election timeout {} ms is less than lease {} ms",
                election_timeout,
                lease
            ));
        }

        let tick = self.raft_base_tick_interval.as_millis() as u64;
        if lease > election_timeout - tick {
            return Err(box_err!(
                "lease {} ms should not be greater than election timeout {} ms - 1 tick({} ms)",
                lease,
                election_timeout,
                tick
            ));
        }

        if self.merge_check_tick_interval.as_millis() == 0 {
            return Err(box_err!("raftstore.merge-check-tick-interval can't be 0."));
        }

        let stale_state_check = self.peer_stale_state_check_interval.as_millis() as u64;
        if stale_state_check < election_timeout * 2 {
            return Err(box_err!(
                "peer stale state check interval {} ms is less than election timeout x 2 {} ms",
                stale_state_check,
                election_timeout * 2
            ));
        }

        if self.leader_transfer_max_log_lag < 10 {
            return Err(box_err!(
                "raftstore.leader-transfer-max-log-lag should be >= 10."
            ));
        }

        let abnormal_leader_missing = self.abnormal_leader_missing_duration.as_millis() as u64;
        if abnormal_leader_missing < stale_state_check {
            return Err(box_err!(
                "abnormal leader missing {} ms is less than peer stale state check interval {} ms",
                abnormal_leader_missing,
                stale_state_check
            ));
        }

        let max_leader_missing = self.max_leader_missing_duration.as_millis() as u64;
        if max_leader_missing < abnormal_leader_missing {
            return Err(box_err!(
                "max leader missing {} ms is less than abnormal leader missing {} ms",
                max_leader_missing,
                abnormal_leader_missing
            ));
        }

        if self.region_compact_tombstones_percent < 1
            || self.region_compact_tombstones_percent > 100
        {
            return Err(box_err!(
                "region-compact-tombstones-percent must between 1 and 100, current value is {}",
                self.region_compact_tombstones_percent
            ));
        }

        if self.local_read_batch_size == 0 {
            return Err(box_err!("local-read-batch-size must be greater than 0"));
        }

        // Since the following configuration supports online update, in order to
        // prevent mistakenly inputting too large values, the max limit is made
        // according to the cpu quota * 10. Notice 10 is only an estimate, not an
        // empirical value.
        let limit = SysQuota::cpu_cores_quota() as usize * 10;
        if self.apply_batch_system.pool_size == 0 || self.apply_batch_system.pool_size > limit {
            return Err(box_err!(
                "apply-pool-size should be greater than 0 and less than or equal to: {}",
                limit
            ));
        }
        if let Some(size) = self.apply_batch_system.max_batch_size {
            if size == 0 || size > 10240 {
                return Err(box_err!(
                    "apply-max-batch-size should be greater than 0 and less than or equal to 10240"
                ));
            }
        } else {
            self.apply_batch_system.max_batch_size = Some(256);
        }
        if self.store_batch_system.pool_size == 0 || self.store_batch_system.pool_size > limit {
            return Err(box_err!(
                "store-pool-size should be greater than 0 and less than or equal to: {}",
                limit
            ));
        }
        if self.store_batch_system.low_priority_pool_size > 0 {
            // The store thread pool doesn't need a low-priority thread currently.
            self.store_batch_system.low_priority_pool_size = 0;
        }
        if let Some(size) = self.store_batch_system.max_batch_size {
            if size == 0 || size > 10240 {
                return Err(box_err!(
                    "store-max-batch-size should be greater than 0 and less than or equal to 10240"
                ));
            }
        } else if self.hibernate_regions {
            self.store_batch_system.max_batch_size = Some(256);
        } else {
            self.store_batch_system.max_batch_size = Some(1024);
        }
        if self.store_io_notify_capacity == 0 {
            return Err(box_err!(
                "store-io-notify-capacity should be greater than 0"
            ));
        }
        if self.future_poll_size == 0 {
            return Err(box_err!("future-poll-size should be greater than 0"));
        }

        // Avoid hibernated peer being reported as down peer.
        if self.hibernate_regions {
            self.max_peer_down_duration = std::cmp::max(
                self.max_peer_down_duration,
                self.peer_stale_state_check_interval * 2,
            );
        }

        if self.snap_generator_pool_size == 0 {
            return Err(box_err!(
                "snap-generator-pool-size should be greater than 0."
            ));
        }

        if self.check_leader_lease_interval.as_millis() == 0 {
            self.check_leader_lease_interval = self.raft_store_max_leader_lease / 4;
        }

        if self.renew_leader_lease_advance_duration.as_millis() == 0 && self.hibernate_regions {
            self.renew_leader_lease_advance_duration = self.raft_store_max_leader_lease / 4;
        }

        #[cfg(not(any(test, feature = "testexport")))]
        if self.max_snapshot_file_raw_size.0 != 0 && self.max_snapshot_file_raw_size.as_mb() < 100 {
            return Err(box_err!(
                "max_snapshot_file_raw_size should be no less than 100MB."
            ));
        }

        match self.raft_log_gc_size_limit {
            Some(size_limit) => {
                if size_limit.0 == 0 {
                    return Err(box_err!("raft log gc size limit should large than 0."));
                }
            }
            None => self.raft_log_gc_size_limit = Some(region_split_size * 3 / 4),
        }
        match self.raft_log_gc_count_limit {
            Some(count_limit) => {
                if self.merge_max_log_gap >= count_limit {
                    return Err(box_err!(
                        "merge log gap {} should be less than log gc limit {}.",
                        self.merge_max_log_gap,
                        count_limit
                    ));
                }
            }
            None => {
                // Assume the average size of entries is 1k.
                self.raft_log_gc_count_limit =
                    Some(region_split_size * 3 / 4 / ReadableSize::kb(1));
            }
        }
        match self.region_split_check_diff {
            Some(split_check_diff) => {
                if split_check_diff.0 == 0 {
                    return Err(box_err!("region split check diff should large than 0."));
                }
            }
            None => {
                self.region_split_check_diff = if !enable_region_bucket {
                    Some(region_split_size / 16)
                } else {
                    Some(ReadableSize(min(
                        region_split_size.0 / 16,
                        region_bucket_size.0,
                    )))
                }
            }
        }

        Ok(())
    }

    pub fn write_into_metrics(&self) {
        CONFIG_RAFTSTORE_GAUGE
            .with_label_values(&["prevote"])
            .set((self.prevote as i32).into());

        CONFIG_RAFTSTORE_GAUGE
            .with_label_values(&["capacity"])
            .set(self.capacity.0 as f64);
        CONFIG_RAFTSTORE_GAUGE
            .with_label_values(&["raft_base_tick_interval"])
            .set(self.raft_base_tick_interval.as_secs_f64());
        CONFIG_RAFTSTORE_GAUGE
            .with_label_values(&["raft_heartbeat_ticks"])
            .set(self.raft_heartbeat_ticks as f64);
        CONFIG_RAFTSTORE_GAUGE
            .with_label_values(&["raft_election_timeout_ticks"])
            .set(self.raft_election_timeout_ticks as f64);
        CONFIG_RAFTSTORE_GAUGE
            .with_label_values(&["raft_min_election_timeout_ticks"])
            .set(self.raft_min_election_timeout_ticks as f64);
        CONFIG_RAFTSTORE_GAUGE
            .with_label_values(&["raft_max_election_timeout_ticks"])
            .set(self.raft_max_election_timeout_ticks as f64);
        CONFIG_RAFTSTORE_GAUGE
            .with_label_values(&["raft_max_size_per_msg"])
            .set(self.raft_max_size_per_msg.0 as f64);
        CONFIG_RAFTSTORE_GAUGE
            .with_label_values(&["raft_max_inflight_msgs"])
            .set(self.raft_max_inflight_msgs as f64);
        CONFIG_RAFTSTORE_GAUGE
            .with_label_values(&["raft_entry_max_size"])
            .set(self.raft_entry_max_size.0 as f64);

        CONFIG_RAFTSTORE_GAUGE
            .with_label_values(&["raft_log_compact_sync_interval"])
            .set(self.raft_log_compact_sync_interval.as_secs_f64());
        CONFIG_RAFTSTORE_GAUGE
            .with_label_values(&["raft_log_gc_tick_interval"])
            .set(self.raft_log_gc_tick_interval.as_secs_f64());
        CONFIG_RAFTSTORE_GAUGE
            .with_label_values(&["raft_log_gc_threshold"])
            .set(self.raft_log_gc_threshold as f64);
        CONFIG_RAFTSTORE_GAUGE
            .with_label_values(&["raft_log_gc_count_limit"])
            .set(self.raft_log_gc_count_limit.unwrap_or_default() as f64);
        CONFIG_RAFTSTORE_GAUGE
            .with_label_values(&["raft_log_gc_size_limit"])
            .set(self.raft_log_gc_size_limit.unwrap_or_default().0 as f64);
        CONFIG_RAFTSTORE_GAUGE
            .with_label_values(&["raft_log_reserve_max_ticks"])
            .set(self.raft_log_reserve_max_ticks as f64);
        CONFIG_RAFTSTORE_GAUGE
            .with_label_values(&["raft_engine_purge_interval"])
            .set(self.raft_engine_purge_interval.as_secs_f64());
        CONFIG_RAFTSTORE_GAUGE
            .with_label_values(&["raft_entry_cache_life_time"])
            .set(self.raft_entry_cache_life_time.as_secs_f64());

        CONFIG_RAFTSTORE_GAUGE
            .with_label_values(&["split_region_check_tick_interval"])
            .set(self.split_region_check_tick_interval.as_secs_f64());
        CONFIG_RAFTSTORE_GAUGE
            .with_label_values(&["region_split_check_diff"])
            .set(self.region_split_check_diff.unwrap_or_default().0 as f64);
        CONFIG_RAFTSTORE_GAUGE
            .with_label_values(&["region_compact_check_interval"])
            .set(self.region_compact_check_interval.as_secs_f64());
        CONFIG_RAFTSTORE_GAUGE
            .with_label_values(&["region_compact_check_step"])
            .set(self.region_compact_check_step as f64);
        CONFIG_RAFTSTORE_GAUGE
            .with_label_values(&["region_compact_min_tombstones"])
            .set(self.region_compact_min_tombstones as f64);
        CONFIG_RAFTSTORE_GAUGE
            .with_label_values(&["region_compact_tombstones_percent"])
            .set(self.region_compact_tombstones_percent as f64);
        CONFIG_RAFTSTORE_GAUGE
            .with_label_values(&["pd_heartbeat_tick_interval"])
            .set(self.pd_heartbeat_tick_interval.as_secs_f64());
        CONFIG_RAFTSTORE_GAUGE
            .with_label_values(&["pd_store_heartbeat_tick_interval"])
            .set(self.pd_store_heartbeat_tick_interval.as_secs_f64());
        CONFIG_RAFTSTORE_GAUGE
            .with_label_values(&["snap_mgr_gc_tick_interval"])
            .set(self.snap_mgr_gc_tick_interval.as_secs_f64());
        CONFIG_RAFTSTORE_GAUGE
            .with_label_values(&["snap_gc_timeout"])
            .set(self.snap_gc_timeout.as_secs_f64());
        CONFIG_RAFTSTORE_GAUGE
            .with_label_values(&["lock_cf_compact_interval"])
            .set(self.lock_cf_compact_interval.as_secs_f64());
        CONFIG_RAFTSTORE_GAUGE
            .with_label_values(&["lock_cf_compact_bytes_threshold"])
            .set(self.lock_cf_compact_bytes_threshold.0 as f64);

        CONFIG_RAFTSTORE_GAUGE
            .with_label_values(&["notify_capacity"])
            .set(self.notify_capacity as f64);
        CONFIG_RAFTSTORE_GAUGE
            .with_label_values(&["messages_per_tick"])
            .set(self.messages_per_tick as f64);

        CONFIG_RAFTSTORE_GAUGE
            .with_label_values(&["max_peer_down_duration"])
            .set(self.max_peer_down_duration.as_secs_f64());
        CONFIG_RAFTSTORE_GAUGE
            .with_label_values(&["max_leader_missing_duration"])
            .set(self.max_leader_missing_duration.as_secs_f64());
        CONFIG_RAFTSTORE_GAUGE
            .with_label_values(&["abnormal_leader_missing_duration"])
            .set(self.abnormal_leader_missing_duration.as_secs_f64());
        CONFIG_RAFTSTORE_GAUGE
            .with_label_values(&["peer_stale_state_check_interval"])
            .set(self.peer_stale_state_check_interval.as_secs_f64());
        CONFIG_RAFTSTORE_GAUGE
            .with_label_values(&["leader_transfer_max_log_lag"])
            .set(self.leader_transfer_max_log_lag as f64);

        CONFIG_RAFTSTORE_GAUGE
            .with_label_values(&["snap_apply_batch_size"])
            .set(self.snap_apply_batch_size.0 as f64);

        CONFIG_RAFTSTORE_GAUGE
            .with_label_values(&["consistency_check_interval_seconds"])
            .set(self.consistency_check_interval.as_secs_f64());
        CONFIG_RAFTSTORE_GAUGE
            .with_label_values(&["report_region_flow_interval"])
            .set(self.report_region_flow_interval.as_secs_f64());
        CONFIG_RAFTSTORE_GAUGE
            .with_label_values(&["raft_store_max_leader_lease"])
            .set(self.raft_store_max_leader_lease.as_secs_f64());
        CONFIG_RAFTSTORE_GAUGE
            .with_label_values(&["right_derive_when_split"])
            .set((self.right_derive_when_split as i32).into());

        CONFIG_RAFTSTORE_GAUGE
            .with_label_values(&["merge_max_log_gap"])
            .set(self.merge_max_log_gap as f64);
        CONFIG_RAFTSTORE_GAUGE
            .with_label_values(&["merge_check_tick_interval"])
            .set(self.merge_check_tick_interval.as_secs_f64());
        CONFIG_RAFTSTORE_GAUGE
            .with_label_values(&["use_delete_range"])
            .set((self.use_delete_range as i32).into());
        CONFIG_RAFTSTORE_GAUGE
            .with_label_values(&["cleanup_import_sst_interval"])
            .set(self.cleanup_import_sst_interval.as_secs_f64());

        CONFIG_RAFTSTORE_GAUGE
            .with_label_values(&["local_read_batch_size"])
            .set(self.local_read_batch_size as f64);
        CONFIG_RAFTSTORE_GAUGE
            .with_label_values(&["apply_max_batch_size"])
            .set(self.apply_batch_system.max_batch_size() as f64);
        CONFIG_RAFTSTORE_GAUGE
            .with_label_values(&["apply_pool_size"])
            .set(self.apply_batch_system.pool_size as f64);
        CONFIG_RAFTSTORE_GAUGE
            .with_label_values(&["store_max_batch_size"])
            .set(self.store_batch_system.max_batch_size() as f64);
        CONFIG_RAFTSTORE_GAUGE
            .with_label_values(&["store_pool_size"])
            .set(self.store_batch_system.pool_size as f64);
        CONFIG_RAFTSTORE_GAUGE
            .with_label_values(&["store_io_pool_size"])
            .set(self.store_io_pool_size as f64);
        CONFIG_RAFTSTORE_GAUGE
            .with_label_values(&["store_io_notify_capacity"])
            .set(self.store_io_notify_capacity as f64);
        CONFIG_RAFTSTORE_GAUGE
            .with_label_values(&["future_poll_size"])
            .set(self.future_poll_size as f64);
        CONFIG_RAFTSTORE_GAUGE
            .with_label_values(&["snap_generator_pool_size"])
            .set(self.snap_generator_pool_size as f64);
        CONFIG_RAFTSTORE_GAUGE
            .with_label_values(&["hibernate_regions"])
            .set((self.hibernate_regions as i32).into());
        CONFIG_RAFTSTORE_GAUGE
            .with_label_values(&["cmd_batch"])
            .set((self.cmd_batch as i32).into());
        CONFIG_RAFTSTORE_GAUGE
            .with_label_values(&["cmd_batch_concurrent_ready_max_count"])
            .set(self.cmd_batch_concurrent_ready_max_count as f64);
        CONFIG_RAFTSTORE_GAUGE
            .with_label_values(&["raft_write_size_limit"])
            .set(self.raft_write_size_limit.0 as f64);
        CONFIG_RAFTSTORE_GAUGE
            .with_label_values(&["waterfall_metrics"])
            .set((self.waterfall_metrics as i32).into());
        CONFIG_RAFTSTORE_GAUGE
            .with_label_values(&["io_reschedule_concurrent_max_count"])
            .set(self.io_reschedule_concurrent_max_count as f64);
        CONFIG_RAFTSTORE_GAUGE
            .with_label_values(&["io_reschedule_hotpot_duration"])
            .set(self.io_reschedule_hotpot_duration.as_secs_f64());
    }

    fn write_change_into_metrics(change: ConfigChange) {
        for (name, value) in change {
            if let Ok(v) = match value {
                ConfigValue::F64(v) => Ok(v),
                ConfigValue::U64(v) => Ok(v as f64),
                ConfigValue::Size(v) => Ok(v as f64),
                ConfigValue::Usize(v) => Ok(v as f64),
                ConfigValue::Bool(v) => Ok((v as i32).into()),
                ConfigValue::Duration(v) => Ok((v / 1000) as f64), // millis -> secs
                _ => Err(()),
            } {
                CONFIG_RAFTSTORE_GAUGE
                    .with_label_values(&[name.as_str()])
                    .set(v);
            }
        }
    }
}

pub struct RaftstoreConfigManager {
    scheduler: Scheduler<RefreshConfigTask>,
    config: Arc<VersionTrack<Config>>,
}

impl RaftstoreConfigManager {
    pub fn new(
        scheduler: Scheduler<RefreshConfigTask>,
        config: Arc<VersionTrack<Config>>,
    ) -> RaftstoreConfigManager {
        RaftstoreConfigManager { scheduler, config }
    }

    fn schedule_config_change(
        &self,
        pool: RaftStoreBatchComponent,
        cfg_change: &HashMap<String, ConfigValue>,
    ) {
        if let Some(pool_size) = cfg_change.get("pool_size") {
            let scale_pool = RefreshConfigTask::ScalePool(pool, pool_size.into());
            if let Err(e) = self.scheduler.schedule(scale_pool) {
                error!("raftstore configuration manager schedule scale {} pool_size work task failed", pool; "err"=> ?e);
            }
        }
        if let Some(size) = cfg_change.get("max_batch_size") {
            let scale_batch = RefreshConfigTask::ScaleBatchSize(pool, size.into());
            if let Err(e) = self.scheduler.schedule(scale_batch) {
                error!("raftstore configuration manager schedule scale {} max_batch_size work task failed", pool; "err"=> ?e);
            }
        }
    }
}

impl ConfigManager for RaftstoreConfigManager {
    fn dispatch(
        &mut self,
        change: ConfigChange,
    ) -> std::result::Result<(), Box<dyn std::error::Error>> {
        {
            let change = change.clone();
            self.config
                .update(move |cfg: &mut Config| cfg.update(change))?;
        }
        if let Some(ConfigValue::Module(raft_batch_system_change)) =
            change.get("store_batch_system")
        {
            self.schedule_config_change(RaftStoreBatchComponent::Store, raft_batch_system_change);
        }
        if let Some(ConfigValue::Module(apply_batch_system_change)) =
            change.get("apply_batch_system")
        {
            self.schedule_config_change(RaftStoreBatchComponent::Apply, apply_batch_system_change);
        }
        info!(
            "raftstore config changed";
            "change" => ?change,
        );
        Config::write_change_into_metrics(change);
        Ok(())
    }
}

#[cfg(test)]
mod tests {
    use super::*;
    use crate::coprocessor;

    #[test]
    fn test_config_validate() {
        let split_size = ReadableSize::mb(coprocessor::config::SPLIT_SIZE_MB);
        let mut cfg = Config::new();
        cfg.validate(split_size, false, ReadableSize(0)).unwrap();
        assert_eq!(
            cfg.raft_min_election_timeout_ticks,
            cfg.raft_election_timeout_ticks
        );
        assert_eq!(
            cfg.raft_max_election_timeout_ticks,
            cfg.raft_election_timeout_ticks * 2
        );

        cfg.raft_heartbeat_ticks = 0;
        assert!(cfg.validate(split_size, false, ReadableSize(0)).is_err());

        cfg = Config::new();
        cfg.raft_election_timeout_ticks = 10;
        cfg.raft_heartbeat_ticks = 10;
        assert!(cfg.validate(split_size, false, ReadableSize(0)).is_err());

        cfg = Config::new();
        cfg.raft_min_election_timeout_ticks = 5;
        cfg.validate(split_size, false, ReadableSize(0))
            .unwrap_err();
        cfg.raft_min_election_timeout_ticks = 25;
        cfg.validate(split_size, false, ReadableSize(0))
            .unwrap_err();
        cfg.raft_min_election_timeout_ticks = 10;
        cfg.validate(split_size, false, ReadableSize(0)).unwrap();

        cfg.raft_heartbeat_ticks = 11;
        assert!(cfg.validate(split_size, false, ReadableSize(0)).is_err());

        cfg = Config::new();
        cfg.raft_log_gc_threshold = 0;
        assert!(cfg.validate(split_size, false, ReadableSize(0)).is_err());

        cfg = Config::new();
        cfg.raft_log_gc_size_limit = Some(ReadableSize(0));
        assert!(cfg.validate(split_size, false, ReadableSize(0)).is_err());

        cfg = Config::new();
        cfg.raft_log_gc_size_limit = None;
        cfg.validate(ReadableSize(20), false, ReadableSize(0))
            .unwrap();
        assert_eq!(cfg.raft_log_gc_size_limit, Some(ReadableSize(15)));

        cfg = Config::new();
        cfg.raft_base_tick_interval = ReadableDuration::secs(1);
        cfg.raft_election_timeout_ticks = 10;
        cfg.raft_store_max_leader_lease = ReadableDuration::secs(20);
        assert!(cfg.validate(split_size, false, ReadableSize(0)).is_err());

        cfg = Config::new();
        cfg.raft_log_gc_count_limit = Some(100);
        cfg.merge_max_log_gap = 110;
        assert!(cfg.validate(split_size, false, ReadableSize(0)).is_err());

        cfg = Config::new();
        cfg.raft_log_gc_count_limit = None;
        cfg.validate(ReadableSize::mb(1), false, ReadableSize(0))
            .unwrap();
        assert_eq!(cfg.raft_log_gc_count_limit, Some(768));

        cfg = Config::new();
        cfg.merge_check_tick_interval = ReadableDuration::secs(0);
        assert!(cfg.validate(split_size, false, ReadableSize(0)).is_err());

        cfg = Config::new();
        cfg.raft_base_tick_interval = ReadableDuration::secs(1);
        cfg.raft_election_timeout_ticks = 10;
        cfg.peer_stale_state_check_interval = ReadableDuration::secs(5);
        assert!(cfg.validate(split_size, false, ReadableSize(0)).is_err());

        cfg = Config::new();
        cfg.peer_stale_state_check_interval = ReadableDuration::minutes(2);
        cfg.abnormal_leader_missing_duration = ReadableDuration::minutes(1);
        assert!(cfg.validate(split_size, false, ReadableSize(0)).is_err());

        cfg = Config::new();
        cfg.abnormal_leader_missing_duration = ReadableDuration::minutes(2);
        cfg.max_leader_missing_duration = ReadableDuration::minutes(1);
        assert!(cfg.validate(split_size, false, ReadableSize(0)).is_err());

        cfg = Config::new();
        cfg.local_read_batch_size = 0;
        assert!(cfg.validate(split_size, false, ReadableSize(0)).is_err());

        cfg = Config::new();
        cfg.apply_batch_system.max_batch_size = Some(0);
        assert!(cfg.validate(split_size, false, ReadableSize(0)).is_err());

        cfg = Config::new();
        cfg.apply_batch_system.pool_size = 0;
        assert!(cfg.validate(split_size, false, ReadableSize(0)).is_err());

        cfg = Config::new();
        cfg.store_batch_system.max_batch_size = Some(0);
        assert!(cfg.validate(split_size, false, ReadableSize(0)).is_err());

        cfg = Config::new();
        cfg.store_batch_system.pool_size = 0;
        assert!(cfg.validate(split_size, false, ReadableSize(0)).is_err());

        cfg = Config::new();
        cfg.apply_batch_system.max_batch_size = Some(10241);
        assert!(cfg.validate(split_size, false, ReadableSize(0)).is_err());

        cfg = Config::new();
        cfg.store_batch_system.max_batch_size = Some(10241);
        assert!(cfg.validate(split_size, false, ReadableSize(0)).is_err());

        cfg = Config::new();
        cfg.hibernate_regions = true;
        cfg.validate(split_size, false, ReadableSize(0)).unwrap();
        assert_eq!(cfg.store_batch_system.max_batch_size, Some(256));
        assert_eq!(cfg.apply_batch_system.max_batch_size, Some(256));

        cfg = Config::new();
        cfg.hibernate_regions = false;
        cfg.validate(split_size, false, ReadableSize(0)).unwrap();
        assert_eq!(cfg.store_batch_system.max_batch_size, Some(1024));
        assert_eq!(cfg.apply_batch_system.max_batch_size, Some(256));

        cfg = Config::new();
        cfg.hibernate_regions = true;
        cfg.store_batch_system.max_batch_size = Some(123);
        cfg.apply_batch_system.max_batch_size = Some(234);
        cfg.validate(split_size, false, ReadableSize(0)).unwrap();
        assert_eq!(cfg.store_batch_system.max_batch_size, Some(123));
        assert_eq!(cfg.apply_batch_system.max_batch_size, Some(234));

        cfg = Config::new();
        cfg.future_poll_size = 0;
        assert!(cfg.validate(split_size, false, ReadableSize(0)).is_err());

        cfg = Config::new();
        cfg.snap_generator_pool_size = 0;
        assert!(cfg.validate(split_size, false, ReadableSize(0)).is_err());

        cfg = Config::new();
        cfg.raft_base_tick_interval = ReadableDuration::secs(1);
        cfg.raft_election_timeout_ticks = 11;
        cfg.raft_store_max_leader_lease = ReadableDuration::secs(11);
        assert!(cfg.validate(split_size, false, ReadableSize(0)).is_err());

        cfg = Config::new();
        cfg.hibernate_regions = true;
        cfg.max_peer_down_duration = ReadableDuration::minutes(5);
        cfg.peer_stale_state_check_interval = ReadableDuration::minutes(5);
        cfg.validate(split_size, false, ReadableSize(0)).unwrap();
        assert_eq!(cfg.max_peer_down_duration, ReadableDuration::minutes(10));

        cfg = Config::new();
        cfg.raft_max_size_per_msg = ReadableSize(0);
        assert!(cfg.validate(split_size, false, ReadableSize(0)).is_err());
        cfg.raft_max_size_per_msg = ReadableSize::gb(64);
        assert!(cfg.validate(split_size, false, ReadableSize(0)).is_err());
        cfg.raft_max_size_per_msg = ReadableSize::gb(3);
        cfg.validate(split_size, false, ReadableSize(0)).unwrap();

        cfg = Config::new();
        cfg.raft_entry_max_size = ReadableSize(0);
        assert!(cfg.validate(split_size, false, ReadableSize(0)).is_err());
        cfg.raft_entry_max_size = ReadableSize::mb(3073);
        assert!(cfg.validate(split_size, false, ReadableSize(0)).is_err());
        cfg.raft_entry_max_size = ReadableSize::gb(3);
        cfg.validate(split_size, false, ReadableSize(0)).unwrap();

        cfg = Config::new();
        cfg.validate(split_size, false, ReadableSize(0)).unwrap();
        assert_eq!(cfg.region_split_check_diff(), split_size / 16);

        cfg = Config::new();
        cfg.validate(split_size, true, split_size / 8).unwrap();
        assert_eq!(cfg.region_split_check_diff(), split_size / 16);

        cfg = Config::new();
        cfg.validate(split_size, true, split_size / 20).unwrap();
        assert_eq!(cfg.region_split_check_diff(), split_size / 20);

        cfg = Config::new();
        cfg.region_split_check_diff = Some(ReadableSize(1));
        cfg.validate(split_size, true, split_size / 20).unwrap();
        assert_eq!(cfg.region_split_check_diff(), ReadableSize(1));
    }
}<|MERGE_RESOLUTION|>--- conflicted
+++ resolved
@@ -84,7 +84,7 @@
     pub raft_engine_purge_interval: ReadableDuration,
     // When a peer is not responding for this time, leader will not keep entry cache for it.
     pub raft_entry_cache_life_time: ReadableDuration,
-    // when memory insufficient, shile some peer hearbeat missing for this time,
+    // when memory insufficient, while some peer hearbeat missing for this time,
     // leader will not keep entry cache for it.
     pub raft_entry_cache_reclaim_time: ReadableDuration,
     // Deprecated! The configuration has no effect.
@@ -217,31 +217,17 @@
 
     #[doc(hidden)]
     #[online_config(skip)]
-<<<<<<< HEAD
-    /// When TiKV memory usage reaches `memory_usage_high_water` it will try to limit memory
-    /// increasing. For raftstore layer entries that have been applied will be evicted from
-    /// entry cache as soon as possible, if they utilize memory more than
-    /// `evict_cache_on_memory_ratio` * total.
-    /// Set it to 0 can disable cache evict. By default it's 0.15. The recommended
-    /// configuration values for different memory specifications are as follows:
-    /// total memory    suggested value
+    /// When TiKV memory usage reaches `memory_usage_high_water` it will try to
+    /// limit memory increasing. For raftstore layer entries that have been
+    /// applied will be evicted from entry cache as soon as possible, if
+    /// they utilize memory more than `evict_cache_on_memory_ratio` * total.
+    /// Set it to 0 can disable cache evict. By default it's 0.15. The
+    /// recommended configuration values for different memory specifications
+    /// are as follows: total memory    suggested value
     ///     (0,  32]         0.15
     ///     (32, 128]        0.20
     ///     (128, )          0.25
     /// Too huge value will not always get a better performance.
-=======
-    /// Disable this feature by set to 0, logic will be removed in other pr.
-    /// When TiKV memory usage reaches `memory_usage_high_water` it will try to
-    /// limit memory increasing. For raftstore layer entries will be evicted
-    /// from entry cache, if they utilize memory more than
-    /// `evict_cache_on_memory_ratio` * total.
-    ///
-    /// Set it to 0 can disable cache evict.
-    // By default it's 0.2. So for different system memory capacity, cache evict happens:
-    // * system=8G,  memory_usage_limit=6G,  evict=1.2G
-    // * system=16G, memory_usage_limit=12G, evict=2.4G
-    // * system=32G, memory_usage_limit=24G, evict=4.8G
->>>>>>> 8778b114
     pub evict_cache_on_memory_ratio: f64,
 
     pub cmd_batch: bool,
