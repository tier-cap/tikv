// Copyright 2018 TiKV Project Authors. Licensed under Apache-2.0.

// #[PerformanceCriticalPath]
use std::cell::Cell;
use std::fmt::{self, Display, Formatter};
use std::sync::atomic::{AtomicU64, Ordering};
use std::sync::{Arc, Mutex};
use std::time::Duration;

use crossbeam::atomic::AtomicCell;
use crossbeam::channel::TrySendError;
use fail::fail_point;
use kvproto::errorpb;
use kvproto::kvrpcpb::ExtraOp as TxnExtraOp;
use kvproto::metapb;
use kvproto::raft_cmdpb::{
    CmdType, RaftCmdRequest, RaftCmdResponse, ReadIndexResponse, Request, Response,
};
use pd_client::BucketMeta;
use time::Timespec;

use crate::errors::RAFTSTORE_IS_BUSY;
use crate::store::util::{self, LeaseState, RegionReadProgress, RemoteLease};
use crate::store::{
    cmd_resp, Callback, CasualMessage, CasualRouter, Peer, ProposalRouter, RaftCommand,
    ReadResponse, RegionSnapshot, RequestInspector, RequestPolicy, TxnExt,
};
use crate::Error;
use crate::Result;

use engine_traits::{KvEngine, RaftEngine, Snapshot};
use tikv_util::codec::number::decode_u64;
use tikv_util::lru::LruCache;
use tikv_util::time::monotonic_raw_now;
use tikv_util::time::{Instant, ThreadReadId};
use tikv_util::{debug, error};

use super::metrics::*;
use crate::store::fsm::store::StoreMeta;

pub trait ReadExecutor<E: KvEngine> {
    fn get_engine(&self) -> &E;
    fn get_snapshot(&mut self, ts: Option<ThreadReadId>) -> Arc<E::Snapshot>;

    fn get_value(&self, req: &Request, region: &metapb::Region) -> Result<Response> {
        let key = req.get_get().get_key();
        // region key range has no data prefix, so we must use origin key to check.
        util::check_key_in_region(key, region)?;

        let engine = self.get_engine();
        let mut resp = Response::default();
        let res = if !req.get_get().get_cf().is_empty() {
            let cf = req.get_get().get_cf();
            engine
                .get_value_cf(cf, &keys::data_key(key))
                .unwrap_or_else(|e| {
                    panic!(
                        "[region {}] failed to get {} with cf {}: {:?}",
                        region.get_id(),
                        log_wrappers::Value::key(key),
                        cf,
                        e
                    )
                })
        } else {
            engine.get_value(&keys::data_key(key)).unwrap_or_else(|e| {
                panic!(
                    "[region {}] failed to get {}: {:?}",
                    region.get_id(),
                    log_wrappers::Value::key(key),
                    e
                )
            })
        };
        if let Some(res) = res {
            resp.mut_get().set_value(res.to_vec());
        }

        Ok(resp)
    }

    fn execute(
        &mut self,
        msg: &RaftCmdRequest,
        region: &Arc<metapb::Region>,
        read_index: Option<u64>,
        mut ts: Option<ThreadReadId>,
    ) -> ReadResponse<E::Snapshot> {
        let requests = msg.get_requests();
        let mut response = ReadResponse {
            response: RaftCmdResponse::default(),
            snapshot: None,
            txn_extra_op: TxnExtraOp::Noop,
        };
        let mut responses = Vec::with_capacity(requests.len());
        for req in requests {
            let cmd_type = req.get_cmd_type();
            let mut resp = match cmd_type {
                CmdType::Get => match self.get_value(req, region.as_ref()) {
                    Ok(resp) => resp,
                    Err(e) => {
                        error!(?e;
                            "failed to execute get command";
                            "region_id" => region.get_id(),
                        );
                        response.response = cmd_resp::new_error(e);
                        return response;
                    }
                },
                CmdType::Snap => {
                    let snapshot =
                        RegionSnapshot::from_snapshot(self.get_snapshot(ts.take()), region.clone());
                    response.snapshot = Some(snapshot);
                    Response::default()
                }
                CmdType::ReadIndex => {
                    let mut resp = Response::default();
                    if let Some(read_index) = read_index {
                        let mut res = ReadIndexResponse::default();
                        res.set_read_index(read_index);
                        resp.set_read_index(res);
                    } else {
                        panic!("[region {}] can not get readindex", region.get_id());
                    }
                    resp
                }
                CmdType::Prewrite
                | CmdType::Put
                | CmdType::Delete
                | CmdType::DeleteRange
                | CmdType::IngestSst
                | CmdType::Invalid => unreachable!(),
            };
            resp.set_cmd_type(cmd_type);
            responses.push(resp);
        }
        response.response.set_responses(responses.into());
        response
    }
}

/// A read only delegate of `Peer`.
#[derive(Clone, Debug)]
pub struct ReadDelegate {
    pub region: Arc<metapb::Region>,
    pub peer_id: u64,
    pub term: u64,
    pub applied_index_term: u64,
    pub leader_lease: Option<RemoteLease>,
    pub last_valid_ts: Timespec,

    pub tag: String,
    pub bucket_meta: Option<Arc<BucketMeta>>,
    pub txn_extra_op: Arc<AtomicCell<TxnExtraOp>>,
    pub txn_ext: Arc<TxnExt>,
    pub read_progress: Arc<RegionReadProgress>,
    pub pending_remove: bool,

    // `track_ver` used to keep the local `ReadDelegate` in `LocalReader`
    // up-to-date with the global `ReadDelegate` stored at `StoreMeta`
    pub track_ver: TrackVer,
}

impl Drop for ReadDelegate {
    fn drop(&mut self) {
        // call `inc` to notify the source `ReadDelegate` is dropped
        self.track_ver.inc();
    }
}

#[derive(Debug)]
pub struct TrackVer {
    version: Arc<AtomicU64>,
    local_ver: u64,
    // source set to `true` means the `TrackVer` is created by `TrackVer::new` instead
    // of `TrackVer::clone`, more specific, only the `ReadDelegate` created by `ReadDelegate::new`
    // will have source `TrackVer` and be able to increase `TrackVer::version`, because these
    // `ReadDelegate` are store at `StoreMeta` and only them will invoke `ReadDelegate::update`
    source: bool,
}

impl TrackVer {
    pub fn new() -> TrackVer {
        TrackVer {
            version: Arc::new(AtomicU64::from(0)),
            local_ver: 0,
            source: true,
        }
    }

    // Take `&mut self` to prevent calling `inc` and `clone` at the same time
    fn inc(&mut self) {
        // Only the source `TrackVer` can increase version
        if self.source {
            self.version.fetch_add(1, Ordering::Relaxed);
        }
    }

    fn any_new(&self) -> bool {
        self.version.load(Ordering::Relaxed) > self.local_ver
    }
}

impl Default for TrackVer {
    fn default() -> Self {
        Self::new()
    }
}

impl Clone for TrackVer {
    fn clone(&self) -> Self {
        TrackVer {
            version: Arc::clone(&self.version),
            local_ver: self.version.load(Ordering::Relaxed),
            source: false,
        }
    }
}

impl ReadDelegate {
    pub fn from_peer<EK: KvEngine, ER: RaftEngine>(peer: &Peer<EK, ER>) -> ReadDelegate {
        let region = peer.region().clone();
        let region_id = region.get_id();
        let peer_id = peer.peer.get_id();
        ReadDelegate {
            region: Arc::new(region),
            peer_id,
            term: peer.term(),
            applied_index_term: peer.get_store().applied_index_term(),
            leader_lease: None,
            last_valid_ts: Timespec::new(0, 0),
            tag: format!("[region {}] {}", region_id, peer_id),
            txn_extra_op: peer.txn_extra_op.clone(),
            txn_ext: peer.txn_ext.clone(),
            read_progress: peer.read_progress.clone(),
            pending_remove: false,
            bucket_meta: peer.region_buckets.as_ref().map(|b| b.meta.clone()),
            track_ver: TrackVer::new(),
        }
    }

    fn fresh_valid_ts(&mut self) {
        self.last_valid_ts = monotonic_raw_now();
    }

    pub fn mark_pending_remove(&mut self) {
        self.pending_remove = true;
        self.track_ver.inc();
    }

    pub fn update(&mut self, progress: Progress) {
        self.fresh_valid_ts();
        self.track_ver.inc();
        match progress {
            Progress::Region(region) => {
                self.region = Arc::new(region);
            }
            Progress::Term(term) => {
                self.term = term;
            }
            Progress::AppliedIndexTerm(applied_index_term) => {
                self.applied_index_term = applied_index_term;
            }
            Progress::LeaderLease(leader_lease) => {
                self.leader_lease = Some(leader_lease);
            }
            Progress::RegionBuckets(bucket_meta) => {
                self.bucket_meta = Some(bucket_meta);
            }
        }
    }

    // If the remote lease will be expired in near future send message
    // to `raftstore` renew it
    fn maybe_renew_lease_advance<EK: KvEngine>(
        &self,
        router: &dyn CasualRouter<EK>,
        ts: Timespec,
        metrics: &mut ReadMetrics,
    ) {
        if !self
            .leader_lease
            .as_ref()
            .map(|lease| lease.need_renew(ts))
            .unwrap_or(false)
        {
            return;
        }
        metrics.renew_lease_advance += 1;
        let region_id = self.region.get_id();
        if let Err(e) = router.send(region_id, CasualMessage::RenewLease) {
            debug!(
                "failed to send renew lease message";
                "region" => region_id,
                "error" => ?e
            )
        }
    }

    fn is_in_leader_lease(&self, ts: Timespec, metrics: &mut ReadMetrics) -> bool {
        if let Some(ref lease) = self.leader_lease {
            let term = lease.term();
            if term == self.term {
                if lease.inspect(Some(ts)) == LeaseState::Valid {
                    return true;
                } else {
                    metrics.rejected_by_lease_expire += 1;
                    debug!("rejected by lease expire"; "tag" => &self.tag);
                }
            } else {
                metrics.rejected_by_term_mismatch += 1;
                debug!("rejected by term mismatch"; "tag" => &self.tag);
            }
        }

        false
    }

    fn check_stale_read_safe<S: Snapshot>(
        &self,
        read_ts: u64,
        metrics: &mut ReadMetrics,
    ) -> std::result::Result<(), ReadResponse<S>> {
        let safe_ts = self.read_progress.safe_ts();
        if safe_ts >= read_ts {
            return Ok(());
        }
        debug!(
            "reject stale read by safe ts";
            "tag" => &self.tag,
            "safe ts" => safe_ts,
            "read ts" => read_ts
        );
        metrics.rejected_by_safe_timestamp += 1;
        let mut response = cmd_resp::new_error(Error::DataIsNotReady {
            region_id: self.region.get_id(),
            peer_id: self.peer_id,
            safe_ts,
        });
        cmd_resp::bind_term(&mut response, self.term);
        Err(ReadResponse {
            response,
            snapshot: None,
            txn_extra_op: TxnExtraOp::Noop,
        })
    }

    /// Used in some external tests.
    pub fn mock(region_id: u64) -> Self {
        let mut region: metapb::Region = Default::default();
        region.set_id(region_id);
        let read_progress = Arc::new(RegionReadProgress::new(&region, 0, 0, "mock".to_owned()));
        ReadDelegate {
            region: Arc::new(region),
            peer_id: 1,
            term: 1,
            applied_index_term: 1,
            leader_lease: None,
            last_valid_ts: Timespec::new(0, 0),
            tag: format!("[region {}] {}", region_id, 1),
            txn_extra_op: Default::default(),
            txn_ext: Default::default(),
            read_progress,
            pending_remove: false,
            track_ver: TrackVer::new(),
            bucket_meta: None,
        }
    }
}

impl Display for ReadDelegate {
    fn fmt(&self, f: &mut Formatter<'_>) -> fmt::Result {
        write!(
            f,
            "ReadDelegate for region {}, \
             leader {} at term {}, applied_index_term {}, has lease {}",
            self.region.get_id(),
            self.peer_id,
            self.term,
            self.applied_index_term,
            self.leader_lease.is_some(),
        )
    }
}

#[derive(Debug)]
pub enum Progress {
    Region(metapb::Region),
    Term(u64),
    AppliedIndexTerm(u64),
    LeaderLease(RemoteLease),
    RegionBuckets(Arc<BucketMeta>),
}

impl Progress {
    pub fn region(region: metapb::Region) -> Progress {
        Progress::Region(region)
    }

    pub fn term(term: u64) -> Progress {
        Progress::Term(term)
    }

    pub fn applied_index_term(applied_index_term: u64) -> Progress {
        Progress::AppliedIndexTerm(applied_index_term)
    }

    pub fn leader_lease(lease: RemoteLease) -> Progress {
        Progress::LeaderLease(lease)
    }

    pub fn region_buckets(bucket_meta: Arc<BucketMeta>) -> Progress {
        Progress::RegionBuckets(bucket_meta)
    }
}

pub struct LocalReader<C, E>
where
    C: ProposalRouter<E::Snapshot> + CasualRouter<E>,
    E: KvEngine,
{
    store_id: Cell<Option<u64>>,
    store_meta: Arc<Mutex<StoreMeta>>,
    kv_engine: E,
    metrics: ReadMetrics,
    // region id -> ReadDelegate
    // The use of `Arc` here is a workaround, see the comment at `get_delegate`
    delegates: LruCache<u64, Arc<ReadDelegate>>,
    snap_cache: Option<Arc<E::Snapshot>>,
    cache_read_id: ThreadReadId,
    // A channel to raftstore.
    router: C,
}

impl<C, E> ReadExecutor<E> for LocalReader<C, E>
where
    C: ProposalRouter<E::Snapshot> + CasualRouter<E>,
    E: KvEngine,
{
    fn get_engine(&self) -> &E {
        &self.kv_engine
    }

    fn get_snapshot(&mut self, create_time: Option<ThreadReadId>) -> Arc<E::Snapshot> {
        self.metrics.local_executed_requests += 1;
        if let Some(ts) = create_time {
            if ts == self.cache_read_id {
                if let Some(snap) = self.snap_cache.as_ref() {
                    self.metrics.local_executed_snapshot_cache_hit += 1;
                    return snap.clone();
                }
            }
            let snap = Arc::new(self.kv_engine.snapshot());
            self.cache_read_id = ts;
            self.snap_cache = Some(snap.clone());
            return snap;
        }
        Arc::new(self.kv_engine.snapshot())
    }
}

impl<C, E> LocalReader<C, E>
where
    C: ProposalRouter<E::Snapshot> + CasualRouter<E>,
    E: KvEngine,
{
    pub fn new(kv_engine: E, store_meta: Arc<Mutex<StoreMeta>>, router: C) -> Self {
        let cache_read_id = ThreadReadId::new();
        LocalReader {
            store_meta,
            kv_engine,
            router,
            snap_cache: None,
            cache_read_id,
            store_id: Cell::new(None),
            metrics: Default::default(),
            delegates: LruCache::with_capacity_and_sample(0, 7),
        }
    }

    fn redirect(&mut self, mut cmd: RaftCommand<E::Snapshot>) {
        debug!("localreader redirects command"; "command" => ?cmd);
        let region_id = cmd.request.get_header().get_region_id();
        let mut err = errorpb::Error::default();
        match ProposalRouter::send(&self.router, cmd) {
            Ok(()) => return,
            Err(TrySendError::Full(c)) => {
                self.metrics.rejected_by_channel_full += 1;
                err.set_message(RAFTSTORE_IS_BUSY.to_owned());
                err.mut_server_is_busy()
                    .set_reason(RAFTSTORE_IS_BUSY.to_owned());
                cmd = c;
            }
            Err(TrySendError::Disconnected(c)) => {
                self.metrics.rejected_by_no_region += 1;
                err.set_message(format!("region {} is missing", region_id));
                err.mut_region_not_found().set_region_id(region_id);
                cmd = c;
            }
        }

        let mut resp = RaftCmdResponse::default();
        resp.mut_header().set_error(err);
        let read_resp = ReadResponse {
            response: resp,
            snapshot: None,
            txn_extra_op: TxnExtraOp::Noop,
        };

        cmd.callback.invoke_read(read_resp);
    }

    // Ideally `get_delegate` should return `Option<&ReadDelegate>`, but if so the lifetime of
    // the returned `&ReadDelegate` will bind to `self`, and make it impossible to use `&mut self`
    // while the `&ReadDelegate` is alive, a better choice is use `Rc` but `LocalReader: Send` will be
    // violated, which is required by `LocalReadRouter: Send`, use `Arc` will introduce extra cost but
    // make the logic clear
    fn get_delegate(&mut self, region_id: u64) -> Option<Arc<ReadDelegate>> {
        let rd = match self.delegates.get(&region_id) {
            // The local `ReadDelegate` is up to date
            Some(d) if !d.track_ver.any_new() => Some(Arc::clone(d)),
            _ => {
<<<<<<< HEAD
                if self.get_must_track_version_changed_failpoint() {
                    if let Some(d) = self.delegates.get(&region_id) {
                        info!("must_track_version_changed: {}", d.track_ver.any_new());
                    }
                }
=======
>>>>>>> 31031041
                debug!("update local read delegate"; "region_id" => region_id);
                self.metrics.rejected_by_cache_miss += 1;

                let (meta_len, meta_reader) = {
                    let meta = self.store_meta.lock().unwrap();
                    (
                        meta.readers.len(),
                        meta.readers.get(&region_id).cloned().map(Arc::new),
                    )
                };

                // Remove the stale delegate
                self.delegates.remove(&region_id);
                self.delegates.resize(meta_len);
                match meta_reader {
                    Some(reader) => {
                        self.delegates.insert(region_id, Arc::clone(&reader));
                        Some(reader)
                    }
                    None => None,
                }
            }
        };
        // Return `None` if the read delegate is pending remove
        rd.filter(|r| !r.pending_remove)
    }

    fn pre_propose_raft_command(
        &mut self,
        req: &RaftCmdRequest,
    ) -> Result<Option<(Arc<ReadDelegate>, RequestPolicy)>> {
        // Check store id.
        if self.store_id.get().is_none() {
            let store_id = self.store_meta.lock().unwrap().store_id;
            self.store_id.set(store_id);
        }
        let store_id = self.store_id.get().unwrap();

        if let Err(e) = util::check_store_id(req, store_id) {
            self.metrics.rejected_by_store_id_mismatch += 1;
            debug!("rejected by store id not match"; "err" => %e);
            return Err(e);
        }

        // Check region id.
        let region_id = req.get_header().get_region_id();
        let delegate = match self.get_delegate(region_id) {
            Some(d) => d,
            None => {
                self.metrics.rejected_by_no_region += 1;
                debug!("rejected by no region"; "region_id" => region_id);
                return Ok(None);
            }
        };

        fail_point!("localreader_on_find_delegate");

        // Check peer id.
        if let Err(e) = util::check_peer_id(req, delegate.peer_id) {
            self.metrics.rejected_by_peer_id_mismatch += 1;
            return Err(e);
        }

        // Check term.
        if let Err(e) = util::check_term(req, delegate.term) {
            debug!(
                "check term";
                "delegate_term" => delegate.term,
                "header_term" => req.get_header().get_term(),
            );
            self.metrics.rejected_by_term_mismatch += 1;
            return Err(e);
        }

        // Check region epoch.
        if util::check_region_epoch(req, &delegate.region, false).is_err() {
            self.metrics.rejected_by_epoch += 1;
            // Stale epoch, redirect it to raftstore to get the latest region.
            debug!("rejected by epoch not match"; "tag" => &delegate.tag);
            return Ok(None);
        }

        let mut inspector = Inspector {
            delegate: &delegate,
            metrics: &mut self.metrics,
        };
        match inspector.inspect(req) {
            Ok(RequestPolicy::ReadLocal) => Ok(Some((delegate, RequestPolicy::ReadLocal))),
            Ok(RequestPolicy::StaleRead) => Ok(Some((delegate, RequestPolicy::StaleRead))),
            // It can not handle other policies.
            Ok(_) => Ok(None),
            Err(e) => Err(e),
        }
    }

    pub fn propose_raft_command(
        &mut self,
        mut read_id: Option<ThreadReadId>,
        req: RaftCmdRequest,
        cb: Callback<E::Snapshot>,
    ) {
        match self.pre_propose_raft_command(&req) {
            Ok(Some((delegate, policy))) => {
                let mut response = match policy {
                    // Leader can read local if and only if it is in lease.
                    RequestPolicy::ReadLocal => {
                        let snapshot_ts = match read_id.as_mut() {
                            // If this peer became Leader not long ago and just after the cached
                            // snapshot was created, this snapshot can not see all data of the peer.
                            Some(id) => {
                                if id.create_time <= delegate.last_valid_ts {
                                    id.create_time = monotonic_raw_now();
                                }
                                id.create_time
                            }
                            None => monotonic_raw_now(),
                        };
                        if !delegate.is_in_leader_lease(snapshot_ts, &mut self.metrics) {
                            // Forward to raftstore.
                            self.redirect(RaftCommand::new(req, cb));
                            return;
                        }
                        let response = self.execute(&req, &delegate.region, None, read_id);
                        // Try renew lease in advance
                        delegate.maybe_renew_lease_advance(
                            &self.router,
                            snapshot_ts,
                            &mut self.metrics,
                        );
                        response
                    }
                    // Replica can serve stale read if and only if its `safe_ts` >= `read_ts`
                    RequestPolicy::StaleRead => {
                        let read_ts = decode_u64(&mut req.get_header().get_flag_data()).unwrap();
                        assert!(read_ts > 0);
                        if let Err(resp) =
                            delegate.check_stale_read_safe(read_ts, &mut self.metrics)
                        {
                            cb.invoke_read(resp);
                            return;
                        }

                        // Getting the snapshot
                        let response = self.execute(&req, &delegate.region, None, read_id);

                        // Double check in case `safe_ts` change after the first check and before getting snapshot
                        if let Err(resp) =
                            delegate.check_stale_read_safe(read_ts, &mut self.metrics)
                        {
                            cb.invoke_read(resp);
                            return;
                        }
                        self.metrics.local_executed_stale_read_requests += 1;
                        response
                    }
                    _ => unreachable!(),
                };
                cmd_resp::bind_term(&mut response.response, delegate.term);
                if let Some(snap) = response.snapshot.as_mut() {
                    snap.txn_ext = Some(delegate.txn_ext.clone());
                    snap.bucket_meta = delegate.bucket_meta.clone();
                }
                response.txn_extra_op = delegate.txn_extra_op.load();
                cb.invoke_read(response);
            }
            // Forward to raftstore.
            Ok(None) => self.redirect(RaftCommand::new(req, cb)),
            Err(e) => {
                let mut response = cmd_resp::new_error(e);
                if let Some(delegate) = self.delegates.get(&req.get_header().get_region_id()) {
                    cmd_resp::bind_term(&mut response, delegate.term);
                }
                cb.invoke_read(ReadResponse {
                    response,
                    snapshot: None,
                    txn_extra_op: TxnExtraOp::Noop,
                });
            }
        }
    }

    /// If read requests are received at the same RPC request, we can create one snapshot for all
    /// of them and check whether the time when the snapshot was created is in lease. We use
    /// ThreadReadId to figure out whether this RaftCommand comes from the same RPC request with
    /// the last RaftCommand which left a snapshot cached in LocalReader. ThreadReadId is composed
    /// by thread_id and a thread_local incremental sequence.
    #[inline]
    pub fn read(
        &mut self,
        read_id: Option<ThreadReadId>,
        req: RaftCmdRequest,
        cb: Callback<E::Snapshot>,
    ) {
        self.propose_raft_command(read_id, req, cb);
        self.metrics.maybe_flush();
    }

    pub fn release_snapshot_cache(&mut self) {
        self.snap_cache.take();
    }
}

impl<C, E> Clone for LocalReader<C, E>
where
    C: ProposalRouter<E::Snapshot> + CasualRouter<E> + Clone,
    E: KvEngine,
{
    fn clone(&self) -> Self {
        LocalReader {
            store_meta: self.store_meta.clone(),
            kv_engine: self.kv_engine.clone(),
            router: self.router.clone(),
            store_id: self.store_id.clone(),
            metrics: Default::default(),
            delegates: LruCache::with_capacity_and_sample(0, 7),
            snap_cache: self.snap_cache.clone(),
            cache_read_id: self.cache_read_id.clone(),
        }
    }
}

struct Inspector<'r, 'm> {
    delegate: &'r ReadDelegate,
    metrics: &'m mut ReadMetrics,
}

impl<'r, 'm> RequestInspector for Inspector<'r, 'm> {
    fn has_applied_to_current_term(&mut self) -> bool {
        if self.delegate.applied_index_term == self.delegate.term {
            true
        } else {
            debug!(
                "rejected by term check";
                "tag" => &self.delegate.tag,
                "applied_index_term" => self.delegate.applied_index_term,
                "delegate_term" => ?self.delegate.term,
            );

            // only for metric.
            self.metrics.rejected_by_applied_term += 1;
            false
        }
    }

    fn inspect_lease(&mut self) -> LeaseState {
        // TODO: disable localreader if we did not enable raft's check_quorum.
        if self.delegate.leader_lease.is_some() {
            // We skip lease check, because it is postponed until `handle_read`.
            LeaseState::Valid
        } else {
            debug!("rejected by leader lease"; "tag" => &self.delegate.tag);
            self.metrics.rejected_by_no_lease += 1;
            LeaseState::Expired
        }
    }
}

const METRICS_FLUSH_INTERVAL: u64 = 15_000; // 15s

#[derive(Clone)]
struct ReadMetrics {
    local_executed_requests: u64,
    local_executed_stale_read_requests: u64,
    local_executed_snapshot_cache_hit: u64,
    // TODO: record rejected_by_read_quorum.
    rejected_by_store_id_mismatch: u64,
    rejected_by_peer_id_mismatch: u64,
    rejected_by_term_mismatch: u64,
    rejected_by_lease_expire: u64,
    rejected_by_no_region: u64,
    rejected_by_no_lease: u64,
    rejected_by_epoch: u64,
    rejected_by_applied_term: u64,
    rejected_by_channel_full: u64,
    rejected_by_cache_miss: u64,
    rejected_by_safe_timestamp: u64,
    renew_lease_advance: u64,

    last_flush_time: Instant,
}

impl Default for ReadMetrics {
    fn default() -> ReadMetrics {
        ReadMetrics {
            local_executed_requests: 0,
            local_executed_stale_read_requests: 0,
            local_executed_snapshot_cache_hit: 0,
            rejected_by_store_id_mismatch: 0,
            rejected_by_peer_id_mismatch: 0,
            rejected_by_term_mismatch: 0,
            rejected_by_lease_expire: 0,
            rejected_by_no_region: 0,
            rejected_by_no_lease: 0,
            rejected_by_epoch: 0,
            rejected_by_applied_term: 0,
            rejected_by_channel_full: 0,
            rejected_by_cache_miss: 0,
            rejected_by_safe_timestamp: 0,
            renew_lease_advance: 0,
            last_flush_time: Instant::now(),
        }
    }
}

impl ReadMetrics {
    pub fn maybe_flush(&mut self) {
        if self.last_flush_time.saturating_elapsed()
            >= Duration::from_millis(METRICS_FLUSH_INTERVAL)
        {
            self.flush();
            self.last_flush_time = Instant::now();
        }
    }

    fn flush(&mut self) {
        if self.rejected_by_store_id_mismatch > 0 {
            LOCAL_READ_REJECT
                .store_id_mismatch
                .inc_by(self.rejected_by_store_id_mismatch);
            self.rejected_by_store_id_mismatch = 0;
        }
        if self.rejected_by_peer_id_mismatch > 0 {
            LOCAL_READ_REJECT
                .peer_id_mismatch
                .inc_by(self.rejected_by_peer_id_mismatch);
            self.rejected_by_peer_id_mismatch = 0;
        }
        if self.rejected_by_term_mismatch > 0 {
            LOCAL_READ_REJECT
                .term_mismatch
                .inc_by(self.rejected_by_term_mismatch);
            self.rejected_by_term_mismatch = 0;
        }
        if self.rejected_by_lease_expire > 0 {
            LOCAL_READ_REJECT
                .lease_expire
                .inc_by(self.rejected_by_lease_expire);
            self.rejected_by_lease_expire = 0;
        }
        if self.rejected_by_no_region > 0 {
            LOCAL_READ_REJECT
                .no_region
                .inc_by(self.rejected_by_no_region);
            self.rejected_by_no_region = 0;
        }
        if self.rejected_by_no_lease > 0 {
            LOCAL_READ_REJECT.no_lease.inc_by(self.rejected_by_no_lease);
            self.rejected_by_no_lease = 0;
        }
        if self.rejected_by_epoch > 0 {
            LOCAL_READ_REJECT.epoch.inc_by(self.rejected_by_epoch);
            self.rejected_by_epoch = 0;
        }
        if self.rejected_by_applied_term > 0 {
            LOCAL_READ_REJECT
                .applied_term
                .inc_by(self.rejected_by_applied_term);
            self.rejected_by_applied_term = 0;
        }
        if self.rejected_by_channel_full > 0 {
            LOCAL_READ_REJECT
                .channel_full
                .inc_by(self.rejected_by_channel_full);
            self.rejected_by_channel_full = 0;
        }
        if self.rejected_by_safe_timestamp > 0 {
            LOCAL_READ_REJECT
                .safe_ts
                .inc_by(self.rejected_by_safe_timestamp);
            self.rejected_by_safe_timestamp = 0;
        }
        if self.local_executed_snapshot_cache_hit > 0 {
            LOCAL_READ_EXECUTED_CACHE_REQUESTS.inc_by(self.local_executed_snapshot_cache_hit);
            self.local_executed_snapshot_cache_hit = 0;
        }
        if self.local_executed_requests > 0 {
            LOCAL_READ_EXECUTED_REQUESTS.inc_by(self.local_executed_requests);
            self.local_executed_requests = 0;
        }
        if self.local_executed_stale_read_requests > 0 {
            LOCAL_READ_EXECUTED_STALE_READ_REQUESTS.inc_by(self.local_executed_stale_read_requests);
            self.local_executed_stale_read_requests = 0;
        }
        if self.renew_lease_advance > 0 {
            LOCAL_READ_RENEW_LEASE_ADVANCE_COUNTER.inc_by(self.renew_lease_advance);
            self.renew_lease_advance = 0;
        }
    }
}

#[cfg(test)]
mod tests {
    use std::sync::mpsc::*;
    use std::thread;

    use crossbeam::channel::TrySendError;
    use kvproto::raft_cmdpb::*;
    use tempfile::{Builder, TempDir};
    use time::Duration;

    use crate::store::util::Lease;
    use crate::store::Callback;
    use engine_test::kv::{KvTestEngine, KvTestSnapshot};
    use engine_traits::ALL_CFS;
    use tikv_util::codec::number::NumberEncoder;
    use tikv_util::time::monotonic_raw_now;
    use txn_types::WriteBatchFlags;

    use super::*;

    struct MockRouter {
        p_router: SyncSender<RaftCommand<KvTestSnapshot>>,
        c_router: SyncSender<(u64, CasualMessage<KvTestEngine>)>,
    }

    impl MockRouter {
        #[allow(clippy::type_complexity)]
        fn new() -> (
            MockRouter,
            Receiver<RaftCommand<KvTestSnapshot>>,
            Receiver<(u64, CasualMessage<KvTestEngine>)>,
        ) {
            let (p_ch, p_rx) = sync_channel(1);
            let (c_ch, c_rx) = sync_channel(1);
            (
                MockRouter {
                    p_router: p_ch,
                    c_router: c_ch,
                },
                p_rx,
                c_rx,
            )
        }
    }

    impl ProposalRouter<KvTestSnapshot> for MockRouter {
        fn send(
            &self,
            cmd: RaftCommand<KvTestSnapshot>,
        ) -> std::result::Result<(), TrySendError<RaftCommand<KvTestSnapshot>>> {
            ProposalRouter::send(&self.p_router, cmd)
        }
    }

    impl CasualRouter<KvTestEngine> for MockRouter {
        fn send(&self, region_id: u64, msg: CasualMessage<KvTestEngine>) -> Result<()> {
            CasualRouter::send(&self.c_router, region_id, msg)
        }
    }

    #[allow(clippy::type_complexity)]
    fn new_reader(
        path: &str,
        store_id: u64,
        store_meta: Arc<Mutex<StoreMeta>>,
    ) -> (
        TempDir,
        LocalReader<MockRouter, KvTestEngine>,
        Receiver<RaftCommand<KvTestSnapshot>>,
    ) {
        let path = Builder::new().prefix(path).tempdir().unwrap();
        let db = engine_test::kv::new_engine(path.path().to_str().unwrap(), None, ALL_CFS, None)
            .unwrap();
        let (ch, rx, _) = MockRouter::new();
        let mut reader = LocalReader::new(db, store_meta, ch);
        reader.store_id = Cell::new(Some(store_id));
        (path, reader, rx)
    }

    fn new_peers(store_id: u64, pr_ids: Vec<u64>) -> Vec<metapb::Peer> {
        pr_ids
            .into_iter()
            .map(|id| {
                let mut pr = metapb::Peer::default();
                pr.set_store_id(store_id);
                pr.set_id(id);
                pr
            })
            .collect()
    }

    fn must_redirect(
        reader: &mut LocalReader<MockRouter, KvTestEngine>,
        rx: &Receiver<RaftCommand<KvTestSnapshot>>,
        cmd: RaftCmdRequest,
    ) {
        reader.propose_raft_command(
            None,
            cmd.clone(),
            Callback::Read(Box::new(|resp| {
                panic!("unexpected invoke, {:?}", resp);
            })),
        );
        assert_eq!(
            rx.recv_timeout(Duration::seconds(5).to_std().unwrap())
                .unwrap()
                .request,
            cmd
        );
    }

    fn must_not_redirect(
        reader: &mut LocalReader<MockRouter, KvTestEngine>,
        rx: &Receiver<RaftCommand<KvTestSnapshot>>,
        task: RaftCommand<KvTestSnapshot>,
    ) {
        reader.propose_raft_command(None, task.request, task.callback);
        assert_eq!(rx.try_recv().unwrap_err(), TryRecvError::Empty);
    }

    #[test]
    fn test_read() {
        let store_id = 2;
        let store_meta = Arc::new(Mutex::new(StoreMeta::new(0)));
        let (_tmp, mut reader, rx) = new_reader("test-local-reader", store_id, store_meta.clone());

        // region: 1,
        // peers: 2, 3, 4,
        // leader:2,
        // from "" to "",
        // epoch 1, 1,
        // term 6.
        let mut region1 = metapb::Region::default();
        region1.set_id(1);
        let prs = new_peers(store_id, vec![2, 3, 4]);
        region1.set_peers(prs.clone().into());
        let epoch13 = {
            let mut ep = metapb::RegionEpoch::default();
            ep.set_conf_ver(1);
            ep.set_version(3);
            ep
        };
        let leader2 = prs[0].clone();
        region1.set_region_epoch(epoch13.clone());
        let term6 = 6;
        let mut lease = Lease::new(Duration::seconds(1), Duration::milliseconds(250)); // 1s is long enough.
        let read_progress = Arc::new(RegionReadProgress::new(&region1, 1, 1, "".to_owned()));

        let mut cmd = RaftCmdRequest::default();
        let mut header = RaftRequestHeader::default();
        header.set_region_id(1);
        header.set_peer(leader2.clone());
        header.set_region_epoch(epoch13.clone());
        header.set_term(term6);
        cmd.set_header(header);
        let mut req = Request::default();
        req.set_cmd_type(CmdType::Snap);
        cmd.set_requests(vec![req].into());

        // The region is not register yet.
        must_redirect(&mut reader, &rx, cmd.clone());
        assert_eq!(reader.metrics.rejected_by_no_region, 1);
        assert_eq!(reader.metrics.rejected_by_cache_miss, 1);
        assert!(reader.delegates.get(&1).is_none());

        // Register region 1
        lease.renew(monotonic_raw_now());
        let remote = lease.maybe_new_remote_lease(term6).unwrap();
        // But the applied_index_term is stale.
        {
            let mut meta = store_meta.lock().unwrap();
            let read_delegate = ReadDelegate {
                tag: String::new(),
                region: Arc::new(region1.clone()),
                peer_id: leader2.get_id(),
                term: term6,
                applied_index_term: term6 - 1,
                leader_lease: Some(remote),
                last_valid_ts: Timespec::new(0, 0),
                txn_extra_op: Arc::new(AtomicCell::new(TxnExtraOp::default())),
                txn_ext: Arc::new(TxnExt::default()),
                read_progress: read_progress.clone(),
                pending_remove: false,
                track_ver: TrackVer::new(),
                bucket_meta: None,
            };
            meta.readers.insert(1, read_delegate);
        }

        // The applied_index_term is stale
        must_redirect(&mut reader, &rx, cmd.clone());
        assert_eq!(reader.metrics.rejected_by_cache_miss, 2);
        assert_eq!(reader.metrics.rejected_by_applied_term, 1);

        // Make the applied_index_term matches current term.
        let pg = Progress::applied_index_term(term6);
        {
            let mut meta = store_meta.lock().unwrap();
            meta.readers.get_mut(&1).unwrap().update(pg);
        }
        let task =
            RaftCommand::<KvTestSnapshot>::new(cmd.clone(), Callback::Read(Box::new(move |_| {})));
        must_not_redirect(&mut reader, &rx, task);
        assert_eq!(reader.metrics.rejected_by_cache_miss, 3);

        // Let's read.
        let task = RaftCommand::<KvTestSnapshot>::new(
            cmd.clone(),
            Callback::Read(Box::new(move |resp: ReadResponse<KvTestSnapshot>| {
                let snap = resp.snapshot.unwrap();
                assert_eq!(snap.get_region(), &region1);
            })),
        );
        must_not_redirect(&mut reader, &rx, task);

        // Wait for expiration.
        thread::sleep(Duration::seconds(1).to_std().unwrap());
        must_redirect(&mut reader, &rx, cmd.clone());
        assert_eq!(reader.metrics.rejected_by_lease_expire, 1);

        // Renew lease.
        lease.renew(monotonic_raw_now());

        // Store id mismatch.
        let mut cmd_store_id = cmd.clone();
        cmd_store_id
            .mut_header()
            .mut_peer()
            .set_store_id(store_id + 1);
        reader.propose_raft_command(
            None,
            cmd_store_id,
            Callback::Read(Box::new(move |resp: ReadResponse<KvTestSnapshot>| {
                let err = resp.response.get_header().get_error();
                assert!(err.has_store_not_match());
                assert!(resp.snapshot.is_none());
            })),
        );
        assert_eq!(reader.metrics.rejected_by_store_id_mismatch, 1);
        assert_eq!(reader.metrics.rejected_by_cache_miss, 3);

        // metapb::Peer id mismatch.
        let mut cmd_peer_id = cmd.clone();
        cmd_peer_id
            .mut_header()
            .mut_peer()
            .set_id(leader2.get_id() + 1);
        reader.propose_raft_command(
            None,
            cmd_peer_id,
            Callback::Read(Box::new(move |resp: ReadResponse<KvTestSnapshot>| {
                assert!(
                    resp.response.get_header().has_error(),
                    "{:?}",
                    resp.response
                );
                assert!(resp.snapshot.is_none());
            })),
        );
        assert_eq!(reader.metrics.rejected_by_peer_id_mismatch, 1);

        // Read quorum.
        let mut cmd_read_quorum = cmd.clone();
        cmd_read_quorum.mut_header().set_read_quorum(true);
        must_redirect(&mut reader, &rx, cmd_read_quorum);

        // Term mismatch.
        let mut cmd_term = cmd.clone();
        cmd_term.mut_header().set_term(term6 - 2);
        reader.propose_raft_command(
            None,
            cmd_term,
            Callback::Read(Box::new(move |resp: ReadResponse<KvTestSnapshot>| {
                let err = resp.response.get_header().get_error();
                assert!(err.has_stale_command(), "{:?}", resp);
                assert!(resp.snapshot.is_none());
            })),
        );
        assert_eq!(reader.metrics.rejected_by_term_mismatch, 1);

        // Stale epoch.
        let mut epoch12 = epoch13;
        epoch12.set_version(2);
        let mut cmd_epoch = cmd.clone();
        cmd_epoch.mut_header().set_region_epoch(epoch12);
        must_redirect(&mut reader, &rx, cmd_epoch);
        assert_eq!(reader.metrics.rejected_by_epoch, 1);

        // Expire lease manually, and it can not be renewed.
        let previous_lease_rejection = reader.metrics.rejected_by_lease_expire;
        lease.expire();
        lease.renew(monotonic_raw_now());
        must_redirect(&mut reader, &rx, cmd.clone());
        assert_eq!(
            reader.metrics.rejected_by_lease_expire,
            previous_lease_rejection + 1
        );

        // Channel full.
        reader.propose_raft_command(None, cmd.clone(), Callback::None);
        reader.propose_raft_command(
            None,
            cmd.clone(),
            Callback::Read(Box::new(move |resp: ReadResponse<KvTestSnapshot>| {
                let err = resp.response.get_header().get_error();
                assert!(err.has_server_is_busy(), "{:?}", resp);
                assert!(resp.snapshot.is_none());
            })),
        );
        rx.try_recv().unwrap();
        assert_eq!(rx.try_recv().unwrap_err(), TryRecvError::Empty);
        assert_eq!(reader.metrics.rejected_by_channel_full, 1);

        // Reject by term mismatch in lease.
        let previous_term_rejection = reader.metrics.rejected_by_term_mismatch;
        let mut cmd9 = cmd.clone();
        cmd9.mut_header().set_term(term6 + 3);
        {
            let mut meta = store_meta.lock().unwrap();
            meta.readers
                .get_mut(&1)
                .unwrap()
                .update(Progress::term(term6 + 3));
            meta.readers
                .get_mut(&1)
                .unwrap()
                .update(Progress::applied_index_term(term6 + 3));
        }
        reader.propose_raft_command(
            None,
            cmd9.clone(),
            Callback::Read(Box::new(|resp| {
                panic!("unexpected invoke, {:?}", resp);
            })),
        );
        assert_eq!(
            rx.recv_timeout(Duration::seconds(5).to_std().unwrap())
                .unwrap()
                .request,
            cmd9
        );
        assert_eq!(
            reader.metrics.rejected_by_term_mismatch,
            previous_term_rejection + 1,
        );
        assert_eq!(reader.metrics.rejected_by_cache_miss, 4);

        // Stale local ReadDelegate
        cmd.mut_header().set_term(term6 + 3);
        lease.expire_remote_lease();
        let remote_lease = lease.maybe_new_remote_lease(term6 + 3).unwrap();
        let pg = Progress::leader_lease(remote_lease);
        {
            let mut meta = store_meta.lock().unwrap();
            meta.readers.get_mut(&1).unwrap().update(pg);
        }
        let task =
            RaftCommand::<KvTestSnapshot>::new(cmd.clone(), Callback::Read(Box::new(move |_| {})));
        must_not_redirect(&mut reader, &rx, task);
        assert_eq!(reader.metrics.rejected_by_cache_miss, 5);

        // Stale read
        assert_eq!(reader.metrics.rejected_by_safe_timestamp, 0);
        read_progress.update_safe_ts(1, 1);
        assert_eq!(read_progress.safe_ts(), 1);

        let data = {
            let mut d = [0u8; 8];
            (&mut d[..]).encode_u64(2).unwrap();
            d
        };
        cmd.mut_header()
            .set_flags(WriteBatchFlags::STALE_READ.bits());
        cmd.mut_header().set_flag_data(data.into());
        let task = RaftCommand::<KvTestSnapshot>::new(
            cmd.clone(),
            Callback::Read(Box::new(move |resp: ReadResponse<KvTestSnapshot>| {
                let err = resp.response.get_header().get_error();
                assert!(err.has_data_is_not_ready());
                assert!(resp.snapshot.is_none());
            })),
        );
        must_not_redirect(&mut reader, &rx, task);
        assert_eq!(reader.metrics.rejected_by_safe_timestamp, 1);

        read_progress.update_safe_ts(1, 2);
        assert_eq!(read_progress.safe_ts(), 2);
        let task = RaftCommand::<KvTestSnapshot>::new(cmd, Callback::Read(Box::new(move |_| {})));
        must_not_redirect(&mut reader, &rx, task);
        assert_eq!(reader.metrics.rejected_by_safe_timestamp, 1);

        // Remove invalid delegate
        let reader_clone = store_meta.lock().unwrap().readers.get(&1).unwrap().clone();
        assert!(reader.get_delegate(1).is_some());

        // dropping the non-source `reader` will not make other readers invalid
        drop(reader_clone);
        assert!(reader.get_delegate(1).is_some());

        // drop the source `reader`
        store_meta.lock().unwrap().readers.remove(&1).unwrap();
        // the invalid delegate should be removed
        assert!(reader.get_delegate(1).is_none());
    }

    #[test]
    fn test_read_delegate_cache_update() {
        let store_id = 2;
        let store_meta = Arc::new(Mutex::new(StoreMeta::new(0)));
        let (_tmp, mut reader, _) = new_reader("test-local-reader", store_id, store_meta.clone());
        let mut region = metapb::Region::default();
        region.set_id(1);
        {
            let mut meta = store_meta.lock().unwrap();
            let read_delegate = ReadDelegate {
                tag: String::new(),
                region: Arc::new(region.clone()),
                peer_id: 1,
                term: 1,
                applied_index_term: 1,
                leader_lease: None,
                last_valid_ts: Timespec::new(0, 0),
                txn_extra_op: Arc::new(AtomicCell::new(TxnExtraOp::default())),
                txn_ext: Arc::new(TxnExt::default()),
                track_ver: TrackVer::new(),
                read_progress: Arc::new(RegionReadProgress::new(&region, 0, 0, "".to_owned())),
                pending_remove: false,
                bucket_meta: None,
            };
            meta.readers.insert(1, read_delegate);
        }

        let d = reader.get_delegate(1).unwrap();
        assert_eq!(&*d.region, &region);
        assert_eq!(d.term, 1);
        assert_eq!(d.applied_index_term, 1);
        assert!(d.leader_lease.is_none());
        drop(d);

        {
            region.mut_region_epoch().set_version(10);
            let mut meta = store_meta.lock().unwrap();
            meta.readers
                .get_mut(&1)
                .unwrap()
                .update(Progress::region(region.clone()));
        }
        assert_eq!(&*reader.get_delegate(1).unwrap().region, &region);

        {
            let mut meta = store_meta.lock().unwrap();
            meta.readers.get_mut(&1).unwrap().update(Progress::term(2));
        }
        assert_eq!(reader.get_delegate(1).unwrap().term, 2);

        {
            let mut meta = store_meta.lock().unwrap();
            meta.readers
                .get_mut(&1)
                .unwrap()
                .update(Progress::applied_index_term(2));
        }
        assert_eq!(reader.get_delegate(1).unwrap().applied_index_term, 2);

        {
            let mut lease = Lease::new(Duration::seconds(1), Duration::milliseconds(250)); // 1s is long enough.
            let remote = lease.maybe_new_remote_lease(3).unwrap();
            let pg = Progress::leader_lease(remote);
            let mut meta = store_meta.lock().unwrap();
            meta.readers.get_mut(&1).unwrap().update(pg);
        }
        let d = reader.get_delegate(1).unwrap();
        assert_eq!(d.leader_lease.clone().unwrap().term(), 3);
    }
}<|MERGE_RESOLUTION|>--- conflicted
+++ resolved
@@ -520,14 +520,6 @@
             // The local `ReadDelegate` is up to date
             Some(d) if !d.track_ver.any_new() => Some(Arc::clone(d)),
             _ => {
-<<<<<<< HEAD
-                if self.get_must_track_version_changed_failpoint() {
-                    if let Some(d) = self.delegates.get(&region_id) {
-                        info!("must_track_version_changed: {}", d.track_ver.any_new());
-                    }
-                }
-=======
->>>>>>> 31031041
                 debug!("update local read delegate"; "region_id" => region_id);
                 self.metrics.rejected_by_cache_miss += 1;
 
