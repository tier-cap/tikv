// Copyright 2021 TiKV Project Authors. Licensed under Apache-2.0.

//! This module startups all the components of a TiKV server.
//!
//! It is responsible for reading from configs, starting up the various server components,
//! and handling errors (mostly by aborting and reporting to the user).
//!
//! The entry point is `run_tikv`.
//!
//! Components are often used to initialize other components, and/or must be explicitly stopped.
//! We keep these components in the `TiKVServer` struct.

use std::{
    cmp,
    convert::TryFrom,
    env, fmt,
    fs::{self, File},
    net::SocketAddr,
    path::{Path, PathBuf},
    str::FromStr,
    sync::{
        atomic::{AtomicU32, AtomicU64, Ordering},
        mpsc, Arc, Mutex,
    },
    time::Duration,
    u64,
};

use cdc::{CdcConfigManager, MemoryQuota};
use concurrency_manager::ConcurrencyManager;
use encryption_export::{data_key_manager_from_config, DataKeyManager};
use engine_rocks::{from_rocks_compression_type, get_env, FlowInfo, RocksEngine};
use engine_traits::{
    compaction_job::CompactionJobInfo, CFOptionsExt, ColumnFamilyOptions, Engines, MiscExt,
    RaftEngine, CF_DEFAULT, CF_LOCK, CF_WRITE,
};
use error_code::ErrorCodeExt;
use file_system::{
    get_io_rate_limiter, set_io_rate_limiter, BytesFetcher, IOBudgetAdjustor,
    MetricsManager as IOMetricsManager,
};
use fs2::FileExt;
use futures::executor::block_on;
use grpcio::{EnvBuilder, Environment};
use kvproto::{
    brpb::create_backup, cdcpb::create_change_data, deadlock::create_deadlock,
    debugpb::create_debug, diagnosticspb::create_diagnostics, import_sstpb::create_import_sst,
};
use pd_client::{PdClient, RpcClient};
use raft_log_engine::RaftLogEngine;
use raftstore::{
    coprocessor::{
        config::SplitCheckConfigManager, BoxConsistencyCheckObserver, ConsistencyCheckMethod,
        CoprocessorHost, RawConsistencyCheckObserver, RegionInfoAccessor,
    },
    router::ServerRaftStoreRouter,
    store::{
        config::RaftstoreConfigManager,
        fsm,
        fsm::store::{RaftBatchSystem, RaftRouter, StoreMeta, PENDING_MSG_CAP},
        memory::MEMTRACE_ROOT,
        AutoSplitController, CheckLeaderRunner, GlobalReplicationState, LocalReader, SnapManager,
        SnapManagerBuilder, SplitCheckRunner, SplitConfigManager, StoreMsg,
    },
};
use security::SecurityManager;
use tikv::{
    config::{ConfigController, DBConfigManger, DBType, TiKvConfig, DEFAULT_ROCKSDB_SUB_DIR},
    coprocessor, coprocessor_v2,
    import::{ImportSSTService, SSTImporter},
    read_pool::{build_yatp_read_pool, ReadPool},
    server::raftkv::ReplicaReadLockChecker,
    server::{
        config::Config as ServerConfig,
        config::ServerConfigManager,
        create_raft_storage,
        gc_worker::{AutoGcConfig, GcWorker},
        lock_manager::LockManager,
        resolve,
        service::{DebugService, DiagnosticsService},
        status_server::StatusServer,
        ttl::TTLChecker,
        Node, RaftKv, Server, CPU_CORES_QUOTA_GAUGE, DEFAULT_CLUSTER_ID, GRPC_THREAD_PREFIX,
    },
    storage::{
        self, config::StorageConfigManger, mvcc::MvccConsistencyCheckObserver,
        txn::flow_controller::FlowController, Engine,
    },
};
use tikv_util::{
    check_environment_variables,
    config::{ensure_dir_exist, VersionTrack},
    math::MovingAvgU32,
    sys::{disk, register_memory_usage_high_water, SysQuota},
    thread_group::GroupProperties,
    time::{Instant, Monitor},
    worker::{Builder as WorkerBuilder, LazyWorker, Worker},
};
use tokio::runtime::Builder;

use crate::raft_engine_switch::{check_and_dump_raft_db, check_and_dump_raft_engine};
use crate::{memory::*, setup::*, signal_handler};

/// Run a TiKV server. Returns when the server is shutdown by the user, in which
/// case the server will be properly stopped.
pub fn run_tikv(config: TiKvConfig) {
    // Sets the global logger ASAP.
    // It is okay to use the config w/o `validate()`,
    // because `initial_logger()` handles various conditions.
    initial_logger(&config);

    // Print version information.
    let build_timestamp = option_env!("TIKV_BUILD_TIME");
    tikv::log_tikv_info(build_timestamp);

    // Print resource quota.
    SysQuota::log_quota();
    CPU_CORES_QUOTA_GAUGE.set(SysQuota::cpu_cores_quota());

    // Do some prepare works before start.
    pre_start();

    let _m = Monitor::default();

    macro_rules! run_impl {
        ($ER: ty) => {{
            let mut tikv = TiKVServer::<$ER>::init(config);

            // Must be called after `TiKVServer::init`.
            let memory_limit = tikv.config.memory_usage_limit.0.unwrap().0;
            let high_water = (tikv.config.memory_usage_high_water * memory_limit as f64) as u64;
            register_memory_usage_high_water(high_water);

            tikv.check_conflict_addr();
            tikv.init_fs();
            tikv.init_yatp();
            tikv.init_encryption();
            let fetcher = tikv.init_io_utility();
            let listener = tikv.init_flow_receiver();
            let (engines, engines_info) = tikv.init_raw_engines(listener);
            tikv.init_engines(engines.clone());
            let server_config = tikv.init_servers();
            tikv.register_services();
            tikv.init_metrics_flusher(fetcher, engines_info);
            tikv.init_storage_stats_task(engines);
            tikv.run_server(server_config);
            tikv.run_status_server();

            signal_handler::wait_for_signal(Some(tikv.engines.take().unwrap().engines));
            tikv.stop();
        }};
    }

    if !config.raft_engine.enable {
        run_impl!(RocksEngine)
    } else {
        run_impl!(RaftLogEngine)
    }
}

const RESERVED_OPEN_FDS: u64 = 1000;

const DEFAULT_METRICS_FLUSH_INTERVAL: Duration = Duration::from_millis(10_000);
const DEFAULT_MEMTRACE_FLUSH_INTERVAL: Duration = Duration::from_millis(1_000);
const DEFAULT_ENGINE_METRICS_RESET_INTERVAL: Duration = Duration::from_millis(60_000);
const DEFAULT_STORAGE_STATS_INTERVAL: Duration = Duration::from_secs(1);

/// A complete TiKV server.
struct TiKVServer<ER: RaftEngine> {
    config: TiKvConfig,
    cfg_controller: Option<ConfigController>,
    security_mgr: Arc<SecurityManager>,
    pd_client: Arc<RpcClient>,
    router: RaftRouter<RocksEngine, ER>,
    flow_info_receiver: Option<mpsc::Receiver<FlowInfo>>,
    system: Option<RaftBatchSystem<RocksEngine, ER>>,
    resolver: resolve::PdStoreAddrResolver,
    state: Arc<Mutex<GlobalReplicationState>>,
    store_path: PathBuf,
    snap_mgr: Option<SnapManager>, // Will be filled in `init_servers`.
    encryption_key_manager: Option<Arc<DataKeyManager>>,
    engines: Option<TiKVEngines<ER>>,
    servers: Option<Servers<ER>>,
    region_info_accessor: RegionInfoAccessor,
    coprocessor_host: Option<CoprocessorHost<RocksEngine>>,
    to_stop: Vec<Box<dyn Stop>>,
    lock_files: Vec<File>,
    concurrency_manager: ConcurrencyManager,
    env: Arc<Environment>,
    background_worker: Worker,
}

struct TiKVEngines<ER: RaftEngine> {
    engines: Engines<RocksEngine, ER>,
    store_meta: Arc<Mutex<StoreMeta>>,
    engine: RaftKv<RocksEngine, ServerRaftStoreRouter<RocksEngine, ER>>,
}

struct Servers<ER: RaftEngine> {
    lock_mgr: LockManager,
    server: LocalServer<ER>,
    node: Node<RpcClient, ER>,
    importer: Arc<SSTImporter>,
    cdc_scheduler: tikv_util::worker::Scheduler<cdc::Task>,
    cdc_memory_quota: MemoryQuota,
}

type LocalServer<ER> =
    Server<RaftRouter<RocksEngine, ER>, resolve::PdStoreAddrResolver, LocalRaftKv<ER>>;
type LocalRaftKv<ER> = RaftKv<RocksEngine, ServerRaftStoreRouter<RocksEngine, ER>>;

impl<ER: RaftEngine> TiKVServer<ER> {
    fn init(mut config: TiKvConfig) -> TiKVServer<ER> {
        tikv_util::thread_group::set_properties(Some(GroupProperties::default()));
        // It is okay use pd config and security config before `init_config`,
        // because these configs must be provided by command line, and only
        // used during startup process.
        let security_mgr = Arc::new(
            SecurityManager::new(&config.security)
                .unwrap_or_else(|e| fatal!("failed to create security manager: {}", e)),
        );
        let env = Arc::new(
            EnvBuilder::new()
                .cq_count(config.server.grpc_concurrency)
                .name_prefix(thd_name!(GRPC_THREAD_PREFIX))
                .build(),
        );
        let pd_client =
            Self::connect_to_pd_cluster(&mut config, env.clone(), Arc::clone(&security_mgr));

        // Initialize and check config
        let cfg_controller = Self::init_config(config);
        let config = cfg_controller.get_current();

        let store_path = Path::new(&config.storage.data_dir).to_owned();

        // Initialize raftstore channels.
        let (router, system) = fsm::create_raft_batch_system(&config.raft_store);

        let thread_count = config.server.background_thread_count;
        let background_worker = WorkerBuilder::new("background")
            .thread_count(thread_count)
            .create();
        let (resolver, state) =
            resolve::new_resolver(Arc::clone(&pd_client), &background_worker, router.clone());

        let mut coprocessor_host = Some(CoprocessorHost::new(
            router.clone(),
            config.coprocessor.clone(),
        ));
        let region_info_accessor = RegionInfoAccessor::new(coprocessor_host.as_mut().unwrap());

        // Initialize concurrency manager
        let latest_ts = block_on(pd_client.get_tso()).expect("failed to get timestamp from PD");
        let concurrency_manager = ConcurrencyManager::new(latest_ts);

        TiKVServer {
            config,
            cfg_controller: Some(cfg_controller),
            security_mgr,
            pd_client,
            router,
            system: Some(system),
            resolver,
            state,
            store_path,
            snap_mgr: None,
            encryption_key_manager: None,
            engines: None,
            servers: None,
            region_info_accessor,
            coprocessor_host,
            to_stop: vec![],
            lock_files: vec![],
            concurrency_manager,
            env,
            background_worker,
            flow_info_receiver: None,
        }
    }

    /// Initialize and check the config
    ///
    /// Warnings are logged and fatal errors exist.
    ///
    /// #  Fatal errors
    ///
    /// - If `dynamic config` feature is enabled and failed to register config to PD
    /// - If some critical configs (like data dir) are differrent from last run
    /// - If the config can't pass `validate()`
    /// - If the max open file descriptor limit is not high enough to support
    ///   the main database and the raft database.
    fn init_config(mut config: TiKvConfig) -> ConfigController {
        validate_and_persist_config(&mut config, true);

        ensure_dir_exist(&config.storage.data_dir).unwrap();
        if !config.rocksdb.wal_dir.is_empty() {
            ensure_dir_exist(&config.rocksdb.wal_dir).unwrap();
        }
        if config.raft_engine.enable {
            ensure_dir_exist(&config.raft_engine.config().dir).unwrap();
        } else {
            ensure_dir_exist(&config.raft_store.raftdb_path).unwrap();
            if !config.raftdb.wal_dir.is_empty() {
                ensure_dir_exist(&config.raftdb.wal_dir).unwrap();
            }
        }

        check_system_config(&config);

        tikv_util::set_panic_hook(config.abort_on_panic, &config.storage.data_dir);

        info!(
            "using config";
            "config" => serde_json::to_string(&config).unwrap(),
        );
        if config.panic_when_unexpected_key_or_data {
            info!("panic-when-unexpected-key-or-data is on");
            tikv_util::set_panic_when_unexpected_key_or_data(true);
        }

        config.write_into_metrics();

        ConfigController::new(config)
    }

    fn connect_to_pd_cluster(
        config: &mut TiKvConfig,
        env: Arc<Environment>,
        security_mgr: Arc<SecurityManager>,
    ) -> Arc<RpcClient> {
        let pd_client = Arc::new(
            RpcClient::new(&config.pd, Some(env), security_mgr)
                .unwrap_or_else(|e| fatal!("failed to create rpc client: {}", e)),
        );

        let cluster_id = pd_client
            .get_cluster_id()
            .unwrap_or_else(|e| fatal!("failed to get cluster id: {}", e));
        if cluster_id == DEFAULT_CLUSTER_ID {
            fatal!("cluster id can't be {}", DEFAULT_CLUSTER_ID);
        }
        config.server.cluster_id = cluster_id;
        info!(
            "connect to PD cluster";
            "cluster_id" => cluster_id
        );

        pd_client
    }

    fn check_conflict_addr(&mut self) {
        let cur_addr: SocketAddr = self
            .config
            .server
            .addr
            .parse()
            .expect("failed to parse into a socket address");
        let cur_ip = cur_addr.ip();
        let cur_port = cur_addr.port();
        let lock_dir = get_lock_dir();

        let search_base = env::temp_dir().join(&lock_dir);
        std::fs::create_dir_all(&search_base)
            .unwrap_or_else(|_| panic!("create {} failed", search_base.display()));

        for entry in fs::read_dir(&search_base).unwrap().flatten() {
            if !entry.file_type().unwrap().is_file() {
                continue;
            }
            let file_path = entry.path();
            let file_name = file_path.file_name().unwrap().to_str().unwrap();
            if let Ok(addr) = file_name.replace('_', ":").parse::<SocketAddr>() {
                let ip = addr.ip();
                let port = addr.port();
                if cur_port == port
                    && (cur_ip == ip || cur_ip.is_unspecified() || ip.is_unspecified())
                {
                    let _ = try_lock_conflict_addr(file_path);
                }
            }
        }

        let cur_path = search_base.join(cur_addr.to_string().replace(':', "_"));
        let cur_file = try_lock_conflict_addr(cur_path);
        self.lock_files.push(cur_file);
    }

    fn init_fs(&mut self) {
        let lock_path = self.store_path.join(Path::new("LOCK"));

        let f = File::create(lock_path.as_path())
            .unwrap_or_else(|e| fatal!("failed to create lock at {}: {}", lock_path.display(), e));
        if f.try_lock_exclusive().is_err() {
            fatal!(
                "lock {} failed, maybe another instance is using this directory.",
                self.store_path.display()
            );
        }
        self.lock_files.push(f);

        if tikv_util::panic_mark_file_exists(&self.config.storage.data_dir) {
            fatal!(
                "panic_mark_file {} exists, there must be something wrong with the db. \
                     Do not remove the panic_mark_file and force the TiKV node to restart. \
                     Please contact TiKV maintainers to investigate the issue. \
                     If needed, use scale in and scale out to replace the TiKV node. \
                     https://docs.pingcap.com/tidb/stable/scale-tidb-using-tiup",
                tikv_util::panic_mark_file_path(&self.config.storage.data_dir).display()
            );
        }

        // We truncate a big file to make sure that both raftdb and kvdb of TiKV have enough space
        // to do compaction and region migration when TiKV recover. This file is created in
        // data_dir rather than db_path, because we must not increase store size of db_path.
        let disk_stats = fs2::statvfs(&self.config.storage.data_dir).unwrap();
        let mut capacity = disk_stats.total_space();
        if self.config.raft_store.capacity.0 > 0 {
            capacity = cmp::min(capacity, self.config.raft_store.capacity.0);
        }
        let mut reserve_space = self.config.storage.reserve_space.0;
        if self.config.storage.reserve_space.0 != 0 {
            reserve_space = cmp::max(
                (capacity as f64 * 0.05) as u64,
                self.config.storage.reserve_space.0,
            );
        }
        disk::set_disk_reserved_space(reserve_space);
        let available = disk_stats.available_space();
        // place holder file size is 20% of total reserved space.
        if available > reserve_space {
<<<<<<< HEAD
            file_system::reserve_space_for_recover(
                &self.config.storage.data_dir,
                reserve_space / 5,
            )
            .unwrap();
=======
            file_system::reserve_space_for_recover(&self.config.storage.data_dir, reserve_space)
                .map_err(|e| panic!("Failed to reserve space for recovery: {}.", e))
                .unwrap();
>>>>>>> 50152c01
        } else {
            warn!("no enough disk space left to create the place holder file");
        }
    }

    fn init_yatp(&self) {
        yatp::metrics::set_namespace(Some("tikv"));
        prometheus::register(Box::new(yatp::metrics::MULTILEVEL_LEVEL0_CHANCE.clone())).unwrap();
        prometheus::register(Box::new(yatp::metrics::MULTILEVEL_LEVEL_ELAPSED.clone())).unwrap();
    }

    fn init_encryption(&mut self) {
        self.encryption_key_manager = data_key_manager_from_config(
            &self.config.security.encryption,
            &self.config.storage.data_dir,
        )
        .map_err(|e| {
            panic!(
                "Encryption failed to initialize: {}. code: {}",
                e,
                e.error_code()
            )
        })
        .unwrap()
        .map(Arc::new);
    }

    fn create_raftstore_compaction_listener(&self) -> engine_rocks::CompactionListener {
        fn size_change_filter(info: &engine_rocks::RocksCompactionJobInfo) -> bool {
            // When calculating region size, we only consider write and default
            // column families.
            let cf = info.cf_name();
            if cf != CF_WRITE && cf != CF_DEFAULT {
                return false;
            }
            // Compactions in level 0 and level 1 are very frequently.
            if info.output_level() < 2 {
                return false;
            }

            true
        }

        let ch = Mutex::new(self.router.clone());
        let compacted_handler =
            Box::new(move |compacted_event: engine_rocks::RocksCompactedEvent| {
                let ch = ch.lock().unwrap();
                let event = StoreMsg::CompactedEvent(compacted_event);
                if let Err(e) = ch.send_control(event) {
                    error_unknown!(?e; "send compaction finished event to raftstore failed");
                }
            });
        engine_rocks::CompactionListener::new(compacted_handler, Some(size_change_filter))
    }

    fn init_flow_receiver(&mut self) -> engine_rocks::FlowListener {
        let (tx, rx) = mpsc::channel();
        self.flow_info_receiver = Some(rx);
        engine_rocks::FlowListener::new(tx)
    }

    fn init_engines(&mut self, engines: Engines<RocksEngine, ER>) {
        let store_meta = Arc::new(Mutex::new(StoreMeta::new(PENDING_MSG_CAP)));
        let engine = RaftKv::new(
            ServerRaftStoreRouter::new(
                self.router.clone(),
                LocalReader::new(engines.kv.clone(), store_meta.clone(), self.router.clone()),
            ),
            engines.kv.clone(),
        );

        self.engines = Some(TiKVEngines {
            engines,
            store_meta,
            engine,
        });
    }

    fn init_gc_worker(
        &mut self,
    ) -> GcWorker<
        RaftKv<RocksEngine, ServerRaftStoreRouter<RocksEngine, ER>>,
        RaftRouter<RocksEngine, ER>,
    > {
        let engines = self.engines.as_ref().unwrap();
        let mut gc_worker = GcWorker::new(
            engines.engine.clone(),
            self.router.clone(),
            self.config.gc.clone(),
            self.pd_client.feature_gate().clone(),
        );
        gc_worker
            .start()
            .unwrap_or_else(|e| fatal!("failed to start gc worker: {}", e));
        gc_worker
            .start_observe_lock_apply(
                self.coprocessor_host.as_mut().unwrap(),
                self.concurrency_manager.clone(),
            )
            .unwrap_or_else(|e| fatal!("gc worker failed to observe lock apply: {}", e));

        let cfg_controller = self.cfg_controller.as_mut().unwrap();
        cfg_controller.register(
            tikv::config::Module::Gc,
            Box::new(gc_worker.get_config_manager()),
        );

        gc_worker
    }

    fn init_servers(&mut self) -> Arc<VersionTrack<ServerConfig>> {
        let gc_worker = self.init_gc_worker();
        let mut ttl_checker = Box::new(LazyWorker::new("ttl-checker"));
        let ttl_scheduler = ttl_checker.scheduler();
        let flow_controller = Arc::new(FlowController::new(
            &self.config.storage.flow_control,
            self.engines.as_ref().unwrap().engine.kv_engine(),
            self.flow_info_receiver.take().unwrap(),
        ));

        let cfg_controller = self.cfg_controller.as_mut().unwrap();
        cfg_controller.register(
            tikv::config::Module::Storage,
            Box::new(StorageConfigManger::new(
                self.engines.as_ref().unwrap().engine.kv_engine(),
                self.config.storage.block_cache.shared,
                ttl_scheduler,
                flow_controller.clone(),
            )),
        );

        // Create cdc.
        let mut cdc_worker = Box::new(LazyWorker::new("cdc"));
        let cdc_scheduler = cdc_worker.scheduler();
        let txn_extra_scheduler = cdc::CdcTxnExtraScheduler::new(cdc_scheduler.clone());

        self.engines
            .as_mut()
            .unwrap()
            .engine
            .set_txn_extra_scheduler(Arc::new(txn_extra_scheduler));

        let lock_mgr = LockManager::new(self.config.pessimistic_txn.pipelined);
        cfg_controller.register(
            tikv::config::Module::PessimisticTxn,
            Box::new(lock_mgr.config_manager()),
        );
        lock_mgr.register_detector_role_change_observer(self.coprocessor_host.as_mut().unwrap());

        let engines = self.engines.as_ref().unwrap();

        let pd_worker = LazyWorker::new("pd-worker");
        let pd_sender = pd_worker.scheduler();

        let unified_read_pool = if self.config.readpool.is_unified_pool_enabled() {
            Some(build_yatp_read_pool(
                &self.config.readpool.unified,
                pd_sender.clone(),
                engines.engine.clone(),
            ))
        } else {
            None
        };

        // The `DebugService` and `DiagnosticsService` will share the same thread pool
        let props = tikv_util::thread_group::current_properties();
        let debug_thread_pool = Arc::new(
            Builder::new_multi_thread()
                .thread_name(thd_name!("debugger"))
                .worker_threads(1)
                .on_thread_start(move || {
                    tikv_alloc::add_thread_memory_accessor();
                    tikv_util::thread_group::set_properties(props.clone());
                })
                .on_thread_stop(tikv_alloc::remove_thread_memory_accessor)
                .build()
                .unwrap(),
        );

        let storage_read_pool_handle = if self.config.readpool.storage.use_unified_pool() {
            unified_read_pool.as_ref().unwrap().handle()
        } else {
            let storage_read_pools = ReadPool::from(storage::build_read_pool(
                &self.config.readpool.storage,
                pd_sender.clone(),
                engines.engine.clone(),
            ));
            storage_read_pools.handle()
        };

        let storage = create_raft_storage(
            engines.engine.clone(),
            &self.config.storage,
            storage_read_pool_handle,
            lock_mgr.clone(),
            self.concurrency_manager.clone(),
            lock_mgr.get_pipelined(),
            flow_controller,
            pd_sender.clone(),
        )
        .unwrap_or_else(|e| fatal!("failed to create raft storage: {}", e));

        ReplicaReadLockChecker::new(self.concurrency_manager.clone())
            .register(self.coprocessor_host.as_mut().unwrap());

        // Create snapshot manager, server.
        let snap_path = self
            .store_path
            .join(Path::new("snap"))
            .to_str()
            .unwrap()
            .to_owned();

        let bps = i64::try_from(self.config.server.snap_max_write_bytes_per_sec.0)
            .unwrap_or_else(|_| fatal!("snap_max_write_bytes_per_sec > i64::max_value"));

        let snap_mgr = SnapManagerBuilder::default()
            .max_write_bytes_per_sec(bps)
            .max_total_size(self.config.server.snap_max_total_size.0)
            .encryption_key_manager(self.encryption_key_manager.clone())
            .build(snap_path);

        // Create coprocessor endpoint.
        let cop_read_pool_handle = if self.config.readpool.coprocessor.use_unified_pool() {
            unified_read_pool.as_ref().unwrap().handle()
        } else {
            let cop_read_pools = ReadPool::from(coprocessor::readpool_impl::build_read_pool(
                &self.config.readpool.coprocessor,
                pd_sender,
                engines.engine.clone(),
            ));
            cop_read_pools.handle()
        };

        // Register cdc.
        let cdc_ob = cdc::CdcObserver::new(cdc_scheduler.clone());
        cdc_ob.register_to(self.coprocessor_host.as_mut().unwrap());
        // Register cdc config manager.
        cfg_controller.register(
            tikv::config::Module::CDC,
            Box::new(CdcConfigManager(cdc_worker.scheduler())),
        );

        // Create resolved ts worker
        let rts_worker = if self.config.resolved_ts.enable {
            let worker = Box::new(LazyWorker::new("resolved-ts"));
            // Register the resolved ts observer
            let resolved_ts_ob = resolved_ts::Observer::new(worker.scheduler());
            resolved_ts_ob.register_to(self.coprocessor_host.as_mut().unwrap());
            // Register config manager for resolved ts worker
            cfg_controller.register(
                tikv::config::Module::ResolvedTs,
                Box::new(resolved_ts::ResolvedTsConfigManager::new(
                    worker.scheduler(),
                )),
            );
            Some(worker)
        } else {
            None
        };

        let check_leader_runner = CheckLeaderRunner::new(engines.store_meta.clone());
        let check_leader_scheduler = self
            .background_worker
            .start("check-leader", check_leader_runner);

        let server_config = Arc::new(VersionTrack::new(self.config.server.clone()));

        self.config
            .raft_store
            .validate()
            .unwrap_or_else(|e| fatal!("failed to validate raftstore config {}", e));
        let raft_store = Arc::new(VersionTrack::new(self.config.raft_store.clone()));
        let mut node = Node::new(
            self.system.take().unwrap(),
            &server_config.value().clone(),
            raft_store.clone(),
            self.pd_client.clone(),
            self.state.clone(),
            self.background_worker.clone(),
        );
        node.try_bootstrap_store(engines.engines.clone())
            .unwrap_or_else(|e| fatal!("failed to bootstrap node id: {}", e));

        self.snap_mgr = Some(snap_mgr.clone());
        // Create server
        let server = Server::new(
            node.id(),
            &server_config,
            &self.security_mgr,
            storage,
            coprocessor::Endpoint::new(
                &server_config.value(),
                cop_read_pool_handle,
                self.concurrency_manager.clone(),
                engine_rocks::raw_util::to_raw_perf_level(self.config.coprocessor.perf_level),
            ),
            coprocessor_v2::Endpoint::new(&self.config.coprocessor_v2),
            self.router.clone(),
            self.resolver.clone(),
            snap_mgr.clone(),
            gc_worker.clone(),
            check_leader_scheduler,
            self.env.clone(),
            unified_read_pool,
            debug_thread_pool,
        )
        .unwrap_or_else(|e| fatal!("failed to create server: {}", e));
        cfg_controller.register(
            tikv::config::Module::Server,
            Box::new(ServerConfigManager::new(
                server.get_snap_worker_scheduler(),
                server_config.clone(),
            )),
        );

        let import_path = self.store_path.join("import");
        let mut importer = SSTImporter::new(
            &self.config.import,
            import_path,
            self.encryption_key_manager.clone(),
            self.config.storage.enable_ttl,
        )
        .unwrap();
        for (cf_name, compression_type) in &[
            (
                CF_DEFAULT,
                self.config.rocksdb.defaultcf.bottommost_level_compression,
            ),
            (
                CF_WRITE,
                self.config.rocksdb.writecf.bottommost_level_compression,
            ),
        ] {
            importer.set_compression_type(cf_name, from_rocks_compression_type(*compression_type));
        }
        let importer = Arc::new(importer);

        let split_check_runner = SplitCheckRunner::new(
            engines.engines.kv.clone(),
            self.router.clone(),
            self.coprocessor_host.clone().unwrap(),
        );
        let split_check_scheduler = self
            .background_worker
            .start("split-check", split_check_runner);
        cfg_controller.register(
            tikv::config::Module::Coprocessor,
            Box::new(SplitCheckConfigManager(split_check_scheduler.clone())),
        );

        cfg_controller.register(
            tikv::config::Module::Raftstore,
            Box::new(RaftstoreConfigManager(raft_store)),
        );

        let split_config_manager =
            SplitConfigManager(Arc::new(VersionTrack::new(self.config.split.clone())));
        cfg_controller.register(
            tikv::config::Module::Split,
            Box::new(split_config_manager.clone()),
        );

        let auto_split_controller = AutoSplitController::new(split_config_manager);

        // `ConsistencyCheckObserver` must be registered before `Node::start`.
        let safe_point = Arc::new(AtomicU64::new(0));
        let observer = match self.config.coprocessor.consistency_check_method {
            ConsistencyCheckMethod::Mvcc => BoxConsistencyCheckObserver::new(
                MvccConsistencyCheckObserver::new(safe_point.clone()),
            ),
            ConsistencyCheckMethod::Raw => {
                BoxConsistencyCheckObserver::new(RawConsistencyCheckObserver::default())
            }
        };
        self.coprocessor_host
            .as_mut()
            .unwrap()
            .registry
            .register_consistency_check_observer(100, observer);

        node.start(
            engines.engines.clone(),
            server.transport(),
            snap_mgr,
            pd_worker,
            engines.store_meta.clone(),
            self.coprocessor_host.clone().unwrap(),
            importer.clone(),
            split_check_scheduler,
            auto_split_controller,
            self.concurrency_manager.clone(),
        )
        .unwrap_or_else(|e| fatal!("failed to start node: {}", e));

        // Start auto gc. Must after `Node::start` because `node_id` is initialized there.
        assert!(node.id() > 0); // Node id should never be 0.
        let auto_gc_config = AutoGcConfig::new(
            self.pd_client.clone(),
            self.region_info_accessor.clone(),
            node.id(),
        );
        if let Err(e) = gc_worker.start_auto_gc(auto_gc_config, safe_point) {
            fatal!("failed to start auto_gc on storage, error: {}", e);
        }

        initial_metric(&self.config.metric);
        if self.config.storage.enable_ttl {
            ttl_checker.start_with_timer(TTLChecker::new(
                self.engines.as_ref().unwrap().engine.kv_engine(),
                self.region_info_accessor.clone(),
                self.config.storage.ttl_check_poll_interval.into(),
            ));
            self.to_stop.push(ttl_checker);
        }

        // Start CDC.
        let cdc_memory_quota = MemoryQuota::new(self.config.cdc.sink_memory_quota.0 as _);
        let cdc_endpoint = cdc::Endpoint::new(
            &self.config.cdc,
            self.pd_client.clone(),
            cdc_scheduler.clone(),
            self.router.clone(),
            cdc_ob,
            engines.store_meta.clone(),
            self.concurrency_manager.clone(),
            server.env(),
            self.security_mgr.clone(),
            cdc_memory_quota.clone(),
        );
        cdc_worker.start_with_timer(cdc_endpoint);
        self.to_stop.push(cdc_worker);

        // Start resolved ts
        if let Some(mut rts_worker) = rts_worker {
            let rts_endpoint = resolved_ts::Endpoint::new(
                &self.config.resolved_ts,
                rts_worker.scheduler(),
                self.router.clone(),
                engines.store_meta.clone(),
                self.pd_client.clone(),
                self.concurrency_manager.clone(),
                server.env(),
                self.security_mgr.clone(),
                // TODO: replace to the cdc sinker
                resolved_ts::DummySinker::new(),
            );
            rts_worker.start_with_timer(rts_endpoint);
            self.to_stop.push(rts_worker);
        }

        // Start resource metering.
        let resource_metering_cpu_recorder = resource_metering::cpu::recorder::init_recorder();
        let mut resource_metering_reporter_worker = Box::new(
            WorkerBuilder::new("resource-metering-reporter")
                .pending_capacity(30)
                .create()
                .lazy_build("resource-metering-reporter"),
        );
        let resource_metering_reporter_scheduler = resource_metering_reporter_worker.scheduler();
        cfg_controller.register(
            tikv::config::Module::ResourceMetering,
            Box::new(resource_metering::ConfigManager::new(
                self.config.resource_metering.clone(),
                resource_metering_reporter_scheduler.clone(),
                resource_metering_cpu_recorder,
            )),
        );
        let resource_metering_reporter = resource_metering::reporter::ResourceMeteringReporter::new(
            self.config.resource_metering.clone(),
            resource_metering_reporter_scheduler,
            self.env.clone(),
        );
        resource_metering_reporter_worker.start_with_timer(resource_metering_reporter);
        self.to_stop.push(resource_metering_reporter_worker);

        self.servers = Some(Servers {
            lock_mgr,
            server,
            node,
            importer,
            cdc_scheduler,
            cdc_memory_quota,
        });

        server_config
    }

    fn register_services(&mut self) {
        let servers = self.servers.as_mut().unwrap();
        let engines = self.engines.as_ref().unwrap();

        // Import SST service.
        let import_service = ImportSSTService::new(
            self.config.import.clone(),
            self.router.clone(),
            engines.engines.kv.clone(),
            servers.importer.clone(),
        );
        if servers
            .server
            .register_service(create_import_sst(import_service))
            .is_some()
        {
            fatal!("failed to register import service");
        }

        // Debug service.
        let debug_service = DebugService::new(
            engines.engines.clone(),
            servers.server.get_debug_thread_pool().clone(),
            self.router.clone(),
            self.cfg_controller.as_ref().unwrap().clone(),
        );
        if servers
            .server
            .register_service(create_debug(debug_service))
            .is_some()
        {
            fatal!("failed to register debug service");
        }

        // Create Diagnostics service
        let diag_service = DiagnosticsService::new(
            servers.server.get_debug_thread_pool().clone(),
            self.config.log_file.clone(),
            self.config.slow_log_file.clone(),
        );
        if servers
            .server
            .register_service(create_diagnostics(diag_service))
            .is_some()
        {
            fatal!("failed to register diagnostics service");
        }

        // Lock manager.
        if servers
            .server
            .register_service(create_deadlock(servers.lock_mgr.deadlock_service()))
            .is_some()
        {
            fatal!("failed to register deadlock service");
        }

        servers
            .lock_mgr
            .start(
                servers.node.id(),
                self.pd_client.clone(),
                self.resolver.clone(),
                self.security_mgr.clone(),
                &self.config.pessimistic_txn,
            )
            .unwrap_or_else(|e| fatal!("failed to start lock manager: {}", e));

        // Backup service.
        let mut backup_worker = Box::new(self.background_worker.lazy_build("backup-endpoint"));
        let backup_scheduler = backup_worker.scheduler();
        let backup_service = backup::Service::new(backup_scheduler);
        if servers
            .server
            .register_service(create_backup(backup_service))
            .is_some()
        {
            fatal!("failed to register backup service");
        }

        let backup_endpoint = backup::Endpoint::new(
            servers.node.id(),
            engines.engine.clone(),
            self.region_info_accessor.clone(),
            engines.engines.kv.as_inner().clone(),
            self.config.backup.clone(),
            self.concurrency_manager.clone(),
        );
        self.cfg_controller.as_mut().unwrap().register(
            tikv::config::Module::Backup,
            Box::new(backup_endpoint.get_config_manager()),
        );
        backup_worker.start(backup_endpoint);

        let cdc_service = cdc::Service::new(
            servers.cdc_scheduler.clone(),
            servers.cdc_memory_quota.clone(),
        );
        if servers
            .server
            .register_service(create_change_data(cdc_service))
            .is_some()
        {
            fatal!("failed to register cdc service");
        }
    }

    fn init_io_utility(&mut self) -> BytesFetcher {
        let io_snooper_on = self.config.enable_io_snoop
            && file_system::init_io_snooper()
                .map_err(|e| error_unknown!(%e; "failed to init io snooper"))
                .is_ok();
        let limiter = Arc::new(
            self.config
                .storage
                .io_rate_limit
                .build(!io_snooper_on /*enable_statistics*/),
        );
        let fetcher = if io_snooper_on {
            BytesFetcher::FromIOSnooper()
        } else {
            BytesFetcher::FromRateLimiter(limiter.statistics().unwrap())
        };
        // Set up IO limiter even when rate limit is disabled, so that rate limits can be
        // dynamically applied later on.
        set_io_rate_limiter(Some(limiter));
        fetcher
    }

    fn init_metrics_flusher(
        &mut self,
        fetcher: BytesFetcher,
        engines_info: Arc<EnginesResourceInfo>,
    ) {
        let mut engine_metrics =
            EngineMetricsManager::new(self.engines.as_ref().unwrap().engines.clone());
        let mut io_metrics = IOMetricsManager::new(fetcher);
        let engines_info_clone = engines_info.clone();
        self.background_worker
            .spawn_interval_task(DEFAULT_METRICS_FLUSH_INTERVAL, move || {
                let now = Instant::now();
                engine_metrics.flush(now);
                io_metrics.flush(now);
                engines_info_clone.update(now);
            });
        if let Some(limiter) = get_io_rate_limiter() {
            limiter.set_low_priority_io_adjustor_if_needed(Some(engines_info));
        }

        let mut mem_trace_metrics = MemoryTraceManager::default();
        mem_trace_metrics.register_provider((&*MEMTRACE_ROOT).to_owned());
        self.background_worker
            .spawn_interval_task(DEFAULT_MEMTRACE_FLUSH_INTERVAL, move || {
                let now = Instant::now();
                mem_trace_metrics.flush(now);
            });
    }

    fn init_storage_stats_task(&self, engines: Engines<RocksEngine, ER>) {
        let config_disk_capacity: u64 = self.config.raft_store.capacity.0;
        let data_dir = self.config.storage.data_dir.clone();
        let store_path = self.store_path.clone();
        let snap_mgr = self.snap_mgr.clone().unwrap();
        let reserve_space = disk::get_disk_reserved_space();
        if reserve_space == 0 {
            info!("disk space checker not enabled");
            return;
        }

        let almost_full_threshold = reserve_space;
        let already_full_threshold = reserve_space / 2;
        self.background_worker
            .spawn_interval_task(DEFAULT_STORAGE_STATS_INTERVAL, move || {
                let disk_stats = match fs2::statvfs(&store_path) {
                    Err(e) => {
                        error!(
                            "get disk stat for kv store failed";
                            "kv path" => store_path.to_str(),
                            "err" => ?e
                        );
                        return;
                    }
                    Ok(stats) => stats,
                };
                let disk_cap = disk_stats.total_space();
                let snap_size = snap_mgr.get_total_snap_size().unwrap();

                let kv_size = engines
                    .kv
                    .get_engine_used_size()
                    .expect("get kv engine size");

                let raft_size = engines
                    .raft
                    .get_engine_size()
                    .expect("get raft engine size");

                let placeholer_file_path = PathBuf::from_str(&data_dir)
                    .unwrap()
                    .join(Path::new(file_system::SPACE_PLACEHOLDER_FILE));

                let placeholder_size: u64 =
                    file_system::get_file_size(&placeholer_file_path).unwrap_or(0);

                let used_size = snap_size + kv_size + raft_size + placeholder_size;
                let capacity = if config_disk_capacity == 0 || disk_cap < config_disk_capacity {
                    disk_cap
                } else {
                    config_disk_capacity
                };

                let mut available = capacity.checked_sub(used_size).unwrap_or_default();
                available = cmp::min(available, disk_stats.available_space());

                let prev_disk_status = disk::get_disk_status(0); //0 no need care about failpoint.
                let cur_disk_status = if available <= already_full_threshold {
                    disk::DiskUsage::AlreadyFull
                } else if available <= almost_full_threshold {
                    disk::DiskUsage::AlmostFull
                } else {
                    disk::DiskUsage::Normal
                };
                if prev_disk_status != cur_disk_status {
                    warn!(
                        "disk usage {:?}->{:?}, available={},snap={},kv={},raft={},capacity={}",
                        prev_disk_status,
                        cur_disk_status,
                        available,
                        snap_size,
                        kv_size,
                        raft_size,
                        capacity
                    );
                }
                disk::set_disk_status(cur_disk_status);
            })
    }

    fn run_server(&mut self, server_config: Arc<VersionTrack<ServerConfig>>) {
        let server = self.servers.as_mut().unwrap();
        server
            .server
            .build_and_bind()
            .unwrap_or_else(|e| fatal!("failed to build server: {}", e));
        server
            .server
            .start(server_config, self.security_mgr.clone())
            .unwrap_or_else(|e| fatal!("failed to start server: {}", e));
    }

    fn run_status_server(&mut self) {
        // Create a status server.
        let status_enabled = !self.config.server.status_addr.is_empty();
        if status_enabled {
            let mut status_server = match StatusServer::new(
                self.config.server.status_thread_pool_size,
                Some(self.pd_client.clone()),
                self.cfg_controller.take().unwrap(),
                Arc::new(self.config.security.clone()),
                self.router.clone(),
            ) {
                Ok(status_server) => Box::new(status_server),
                Err(e) => {
                    error_unknown!(%e; "failed to start runtime for status service");
                    return;
                }
            };
            // Start the status server.
            if let Err(e) = status_server.start(
                self.config.server.status_addr.clone(),
                self.config.server.advertise_status_addr.clone(),
            ) {
                error_unknown!(%e; "failed to bind addr for status service");
            } else {
                self.to_stop.push(status_server);
            }
        }
    }

    fn stop(self) {
        tikv_util::thread_group::mark_shutdown();
        let mut servers = self.servers.unwrap();
        servers
            .server
            .stop()
            .unwrap_or_else(|e| fatal!("failed to stop server: {}", e));

        servers.node.stop();
        self.region_info_accessor.stop();

        servers.lock_mgr.stop();

        self.to_stop.into_iter().for_each(|s| s.stop());
    }
}

impl TiKVServer<RocksEngine> {
    fn init_raw_engines(
        &mut self,
        flow_listener: engine_rocks::FlowListener,
    ) -> (Engines<RocksEngine, RocksEngine>, Arc<EnginesResourceInfo>) {
        let env = get_env(self.encryption_key_manager.clone(), get_io_rate_limiter()).unwrap();
        let block_cache = self.config.storage.block_cache.build_shared_cache();

        // Create raft engine.
        let raft_db_path = Path::new(&self.config.raft_store.raftdb_path);
        let config_raftdb = &self.config.raftdb;
        let mut raft_db_opts = config_raftdb.build_opt();
        raft_db_opts.set_env(env.clone());
        let raft_db_cf_opts = config_raftdb.build_cf_opts(&block_cache);
        let raft_engine = engine_rocks::raw_util::new_engine_opt(
            raft_db_path.to_str().unwrap(),
            raft_db_opts,
            raft_db_cf_opts,
        )
        .unwrap_or_else(|s| fatal!("failed to create raft engine: {}", s));

        // Create kv engine.
        let mut kv_db_opts = self.config.rocksdb.build_opt();
        kv_db_opts.set_env(env);
        kv_db_opts.add_event_listener(self.create_raftstore_compaction_listener());
        kv_db_opts.add_event_listener(flow_listener);
        let kv_cfs_opts = self.config.rocksdb.build_cf_opts(
            &block_cache,
            Some(&self.region_info_accessor),
            self.config.storage.enable_ttl,
        );
        let db_path = self.store_path.join(Path::new(DEFAULT_ROCKSDB_SUB_DIR));
        let kv_engine = engine_rocks::raw_util::new_engine_opt(
            db_path.to_str().unwrap(),
            kv_db_opts,
            kv_cfs_opts,
        )
        .unwrap_or_else(|s| fatal!("failed to create kv engine: {}", s));

        let mut kv_engine = RocksEngine::from_db(Arc::new(kv_engine));
        let mut raft_engine = RocksEngine::from_db(Arc::new(raft_engine));
        let shared_block_cache = block_cache.is_some();
        kv_engine.set_shared_block_cache(shared_block_cache);
        raft_engine.set_shared_block_cache(shared_block_cache);
        let engines = Engines::new(kv_engine, raft_engine);

        check_and_dump_raft_engine(&self.config, &engines.raft, 8);

        let cfg_controller = self.cfg_controller.as_mut().unwrap();
        cfg_controller.register(
            tikv::config::Module::Rocksdb,
            Box::new(DBConfigManger::new(
                engines.kv.clone(),
                DBType::Kv,
                self.config.storage.block_cache.shared,
            )),
        );
        cfg_controller.register(
            tikv::config::Module::Raftdb,
            Box::new(DBConfigManger::new(
                engines.raft.clone(),
                DBType::Raft,
                self.config.storage.block_cache.shared,
            )),
        );

        let engines_info = Arc::new(EnginesResourceInfo::new(
            engines.kv.clone(),
            Some(engines.raft.clone()),
            180, /*max_samples_to_preserve*/
        ));

        (engines, engines_info)
    }
}

impl TiKVServer<RaftLogEngine> {
    fn init_raw_engines(
        &mut self,
        flow_listener: engine_rocks::FlowListener,
    ) -> (
        Engines<RocksEngine, RaftLogEngine>,
        Arc<EnginesResourceInfo>,
    ) {
        let env = get_env(self.encryption_key_manager.clone(), get_io_rate_limiter()).unwrap();
        let block_cache = self.config.storage.block_cache.build_shared_cache();

        // Create raft engine.
        let raft_config = self.config.raft_engine.config();
        let raft_engine = RaftLogEngine::new(raft_config)
            .unwrap_or_else(|e| fatal!("failed to create raft engine: {}", e));

        // Try to dump and recover raft data.
        check_and_dump_raft_db(&self.config, &raft_engine, &env, 8);

        // Create kv engine.
        let mut kv_db_opts = self.config.rocksdb.build_opt();
        kv_db_opts.set_env(env);
        kv_db_opts.add_event_listener(self.create_raftstore_compaction_listener());
        kv_db_opts.add_event_listener(flow_listener);
        let kv_cfs_opts = self.config.rocksdb.build_cf_opts(
            &block_cache,
            Some(&self.region_info_accessor),
            self.config.storage.enable_ttl,
        );
        let db_path = self.store_path.join(Path::new(DEFAULT_ROCKSDB_SUB_DIR));
        let kv_engine = engine_rocks::raw_util::new_engine_opt(
            db_path.to_str().unwrap(),
            kv_db_opts,
            kv_cfs_opts,
        )
        .unwrap_or_else(|s| fatal!("failed to create kv engine: {}", s));

        let mut kv_engine = RocksEngine::from_db(Arc::new(kv_engine));
        let shared_block_cache = block_cache.is_some();
        kv_engine.set_shared_block_cache(shared_block_cache);
        let engines = Engines::new(kv_engine, raft_engine);

        let cfg_controller = self.cfg_controller.as_mut().unwrap();
        cfg_controller.register(
            tikv::config::Module::Rocksdb,
            Box::new(DBConfigManger::new(
                engines.kv.clone(),
                DBType::Kv,
                self.config.storage.block_cache.shared,
            )),
        );

        let engines_info = Arc::new(EnginesResourceInfo::new(
            engines.kv.clone(),
            None, /*raft_engine*/
            180,  /*max_samples_to_preserve*/
        ));

        (engines, engines_info)
    }
}

/// Various sanity-checks and logging before running a server.
///
/// Warnings are logged.
///
/// # Logs
///
/// The presence of these environment variables that affect the database
/// behavior is logged.
///
/// - `GRPC_POLL_STRATEGY`
/// - `http_proxy` and `https_proxy`
///
/// # Warnings
///
/// - if `net.core.somaxconn` < 32768
/// - if `net.ipv4.tcp_syncookies` is not 0
/// - if `vm.swappiness` is not 0
/// - if data directories are not on SSDs
/// - if the "TZ" environment variable is not set on unix
fn pre_start() {
    check_environment_variables();
    for e in tikv_util::config::check_kernel() {
        warn!(
            "check: kernel";
            "err" => %e
        );
    }
}

fn check_system_config(config: &TiKvConfig) {
    info!("beginning system configuration check");
    let mut rocksdb_max_open_files = config.rocksdb.max_open_files;
    if config.rocksdb.titan.enabled {
        // Titan engine maintains yet another pool of blob files and uses the same max
        // number of open files setup as rocksdb does. So we double the max required
        // open files here
        rocksdb_max_open_files *= 2;
    }
    if let Err(e) = tikv_util::config::check_max_open_fds(
        RESERVED_OPEN_FDS + (rocksdb_max_open_files + config.raftdb.max_open_files) as u64,
    ) {
        fatal!("{}", e);
    }

    // Check RocksDB data dir
    if let Err(e) = tikv_util::config::check_data_dir(&config.storage.data_dir) {
        warn!(
            "check: rocksdb-data-dir";
            "path" => &config.storage.data_dir,
            "err" => %e
        );
    }
    // Check raft data dir
    if let Err(e) = tikv_util::config::check_data_dir(&config.raft_store.raftdb_path) {
        warn!(
            "check: raftdb-path";
            "path" => &config.raft_store.raftdb_path,
            "err" => %e
        );
    }
}

fn try_lock_conflict_addr<P: AsRef<Path>>(path: P) -> File {
    let f = File::create(path.as_ref()).unwrap_or_else(|e| {
        fatal!(
            "failed to create lock at {}: {}",
            path.as_ref().display(),
            e
        )
    });

    if f.try_lock_exclusive().is_err() {
        fatal!(
            "{} already in use, maybe another instance is binding with this address.",
            path.as_ref().file_name().unwrap().to_str().unwrap()
        );
    }
    f
}

#[cfg(unix)]
fn get_lock_dir() -> String {
    format!("{}_TIKV_LOCK_FILES", unsafe { libc::getuid() })
}

#[cfg(not(unix))]
fn get_lock_dir() -> String {
    "TIKV_LOCK_FILES".to_owned()
}

/// A small trait for components which can be trivially stopped. Lets us keep
/// a list of these in `TiKV`, rather than storing each component individually.
trait Stop {
    fn stop(self: Box<Self>);
}

impl<E, R> Stop for StatusServer<E, R>
where
    E: 'static,
    R: 'static + Send,
{
    fn stop(self: Box<Self>) {
        (*self).stop()
    }
}

impl Stop for Worker {
    fn stop(self: Box<Self>) {
        Worker::stop(&self);
    }
}

impl<T: fmt::Display + Send + 'static> Stop for LazyWorker<T> {
    fn stop(self: Box<Self>) {
        self.stop_worker();
    }
}

pub struct EngineMetricsManager<R: RaftEngine> {
    engines: Engines<RocksEngine, R>,
    last_reset: Instant,
}

impl<R: RaftEngine> EngineMetricsManager<R> {
    pub fn new(engines: Engines<RocksEngine, R>) -> Self {
        EngineMetricsManager {
            engines,
            last_reset: Instant::now(),
        }
    }

    pub fn flush(&mut self, now: Instant) {
        self.engines.kv.flush_metrics("kv");
        self.engines.raft.flush_metrics("raft");
        if now.saturating_duration_since(self.last_reset) >= DEFAULT_ENGINE_METRICS_RESET_INTERVAL {
            self.engines.kv.reset_statistics();
            self.engines.raft.reset_statistics();
            self.last_reset = now;
        }
    }
}

pub struct EnginesResourceInfo {
    kv_engine: RocksEngine,
    raft_engine: Option<RocksEngine>,
    latest_normalized_pending_bytes: AtomicU32,
    normalized_pending_bytes_collector: MovingAvgU32,
}

impl EnginesResourceInfo {
    const SCALE_FACTOR: u64 = 100;

    pub fn new(
        kv_engine: RocksEngine,
        raft_engine: Option<RocksEngine>,
        max_samples_to_preserve: usize,
    ) -> Self {
        EnginesResourceInfo {
            kv_engine,
            raft_engine,
            latest_normalized_pending_bytes: AtomicU32::new(0),
            normalized_pending_bytes_collector: MovingAvgU32::new(max_samples_to_preserve),
        }
    }

    pub fn update(&self, _now: Instant) {
        let mut normalized_pending_bytes = 0;

        fn fetch_engine_cf(engine: &RocksEngine, cf: &str, normalized_pending_bytes: &mut u32) {
            if let Ok(cf_opts) = engine.get_options_cf(cf) {
                if let Ok(Some(b)) = engine.get_cf_pending_compaction_bytes(cf) {
                    if cf_opts.get_soft_pending_compaction_bytes_limit() > 0 {
                        *normalized_pending_bytes = std::cmp::max(
                            *normalized_pending_bytes,
                            (b * EnginesResourceInfo::SCALE_FACTOR
                                / cf_opts.get_soft_pending_compaction_bytes_limit())
                                as u32,
                        );
                    }
                }
            }
        }

        if let Some(raft_engine) = &self.raft_engine {
            fetch_engine_cf(raft_engine, CF_DEFAULT, &mut normalized_pending_bytes);
        }
        for cf in &[CF_DEFAULT, CF_WRITE, CF_LOCK] {
            fetch_engine_cf(&self.kv_engine, cf, &mut normalized_pending_bytes);
        }
        let (_, avg) = self
            .normalized_pending_bytes_collector
            .add(normalized_pending_bytes);
        self.latest_normalized_pending_bytes.store(
            std::cmp::max(normalized_pending_bytes, avg),
            Ordering::Relaxed,
        );
    }
}

impl IOBudgetAdjustor for EnginesResourceInfo {
    fn adjust(&self, total_budgets: usize) -> usize {
        let score = self.latest_normalized_pending_bytes.load(Ordering::Relaxed) as f32
            / Self::SCALE_FACTOR as f32;
        // Two reasons for adding `sqrt` on top:
        // 1) In theory the convergence point is independent of the value of pending
        //    bytes (as long as backlog generating rate equals consuming rate, which is
        //    determined by compaction budgets), a convex helps reach that point while
        //    maintaining low level of pending bytes.
        // 2) Variance of compaction pending bytes grows with its magnitude, a filter
        //    with decreasing derivative can help balance such trend.
        let score = score.sqrt();
        // The target global write flow slides between Bandwidth / 2 and Bandwidth.
        let score = 0.5 + score / 2.0;
        (total_budgets as f32 * score) as usize
    }
}<|MERGE_RESOLUTION|>--- conflicted
+++ resolved
@@ -429,17 +429,12 @@
         let available = disk_stats.available_space();
         // place holder file size is 20% of total reserved space.
         if available > reserve_space {
-<<<<<<< HEAD
             file_system::reserve_space_for_recover(
                 &self.config.storage.data_dir,
                 reserve_space / 5,
             )
+            .map_err(|e| panic!("Failed to reserve space for recovery: {}.", e))
             .unwrap();
-=======
-            file_system::reserve_space_for_recover(&self.config.storage.data_dir, reserve_space)
-                .map_err(|e| panic!("Failed to reserve space for recovery: {}.", e))
-                .unwrap();
->>>>>>> 50152c01
         } else {
             warn!("no enough disk space left to create the place holder file");
         }
